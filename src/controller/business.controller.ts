--- conflicted
+++ resolved
@@ -101,11 +101,7 @@
 
           const price = updatedSub.items.data[0]?.price;
           const productId = typeof price?.product === 'string' ? price.product : price?.product.id;
-<<<<<<< HEAD
-          const tier = await tiersService.getTierProductsByProductsId(productId as string, 'subscription');
-=======
           const tier = await tiersService.getTierProductsByProductsId(productId, 'subscription');
->>>>>>> eb1e2c0c
 
           await usersService.updateWorkspace({
             ownerId: user.uuid,
