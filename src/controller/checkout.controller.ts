--- conflicted
+++ resolved
@@ -41,11 +41,7 @@
     });
 
     /**
-<<<<<<< HEAD
-     * @deprecated use `POST /customer` instead
-=======
      * @deprecated This Endpoint has been deprecated, use `POST /customer` instead
->>>>>>> df1969eb
      */
     fastify.get<{
       Querystring: {
@@ -113,100 +109,6 @@
             address: {
               country,
               postal_code: postalCode,
-            },
-          });
-          await usersService.insertUser({
-            customerId: id,
-            uuid: userUuid,
-            lifetime: false,
-          });
-
-          customerId = id;
-        }
-
-        if (country && companyVatId) {
-          await paymentsService.getVatIdAndAttachTaxIdToCustomer(customerId, country, companyVatId);
-        }
-
-        return res.send({ customerId, token: signUserToken({ customerId }) });
-      },
-    );
-
-    /**
-     * This EP allows the creation of the user customer in our provider (Stripe)
-     */
-    fastify.post<{
-      Body: {
-        customerName: string;
-        address: string;
-        city: string;
-        country: string;
-        postalCode: string;
-        captchaToken: string;
-        companyVatId?: string;
-      };
-    }>(
-      '/customer',
-      {
-        schema: {
-          body: {
-            type: 'object',
-            properties: {
-              customerName: { type: 'string' },
-              country: { type: 'string' },
-              postalCode: { type: 'string' },
-              captchaToken: { type: 'string' },
-              companyVatId: { type: 'string' },
-            },
-          },
-        },
-        config: {
-          rateLimit: {
-            max: 5,
-            timeWindow: '1 hour',
-          },
-        },
-      },
-      async (req, res): Promise<{ customerId: string; token: string }> => {
-        let customerId: Stripe.Customer['id'];
-        const { customerName, address: userAddress, city, country, postalCode, companyVatId, captchaToken } = req.body;
-        const { uuid: userUuid, email } = req.user.payload;
-
-        const verifiedCaptcha = await verifyRecaptcha(captchaToken);
-
-        if (!verifiedCaptcha) {
-          throw new ForbiddenError('Token verification failed');
-        }
-
-        const userExists = await usersService.findUserByUuid(userUuid).catch(() => null);
-
-        if (userExists) {
-          await paymentsService.updateCustomer(
-            userExists.customerId,
-            {
-              customer: {
-                name: customerName,
-              },
-            },
-            {
-              address: {
-                line1: userAddress,
-                city,
-                postal_code: postalCode,
-                country,
-              },
-            },
-          );
-          customerId = userExists.customerId;
-        } else {
-          const { id } = await paymentsService.createCustomer({
-            name: customerName,
-            email,
-            address: {
-              line1: userAddress,
-              country,
-              postal_code: postalCode,
-              city,
             },
           });
           await usersService.insertUser({
