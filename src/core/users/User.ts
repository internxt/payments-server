--- conflicted
+++ resolved
@@ -21,9 +21,5 @@
       nextPayment: number;
       priceId: string;
       planId?: string;
-<<<<<<< HEAD
-      subscriptionType: 'individual' | 'business',
-=======
       userType?: UserType
->>>>>>> 2d155346
     };