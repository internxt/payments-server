--- conflicted
+++ resolved
@@ -9,11 +9,7 @@
 import Stripe from 'stripe';
 import { FREE_INDIVIDUAL_TIER, FREE_PLAN_BYTES_SPACE } from '../constants';
 import { FastifyBaseLogger } from 'fastify';
-<<<<<<< HEAD
-import axios, { AxiosError, isAxiosError } from 'axios';
-=======
 import axios, { isAxiosError } from 'axios';
->>>>>>> f2385560
 
 export class TierNotFoundError extends Error {
   constructor(message: string) {
@@ -254,31 +250,6 @@
         await this.usersService.updateWorkspaceStorage(userWithEmail.uuid, Number(maxSpaceBytes), subscriptionSeats);
         log.info(`[DRIVE/WORKSPACES]: The workspace for user ${userWithEmail.uuid} has been updated`);
       } catch (err) {
-<<<<<<< HEAD
-        if (isAxiosError(err)) {
-          const error = err as AxiosError;
-          const statusCode = error.response?.status;
-
-          if (statusCode === 404) {
-            log.info(
-              `[DRIVE/WORKSPACES]: User with customer Id: ${customer.id} - uuid: ${userWithEmail.uuid} - email: ${
-                customer.email
-              } does not have a workspace. Creating a new one...`,
-            );
-            await this.usersService.initializeWorkspace(userWithEmail.uuid, {
-              newStorageBytes: Number(maxSpaceBytes),
-              seats: subscriptionSeats,
-              address,
-              phoneNumber,
-            });
-            return;
-          }
-
-          throw error;
-        }
-
-        throw err;
-=======
         if (isAxiosError(err) && err.response?.status === 404) {
           log.info(
             `[DRIVE/WORKSPACES]: User with customer Id: ${customer.id} - uuid: ${userWithEmail.uuid} - email: ${customer.email} does not have a workspace. Creating a new one...`,
@@ -292,7 +263,6 @@
         } else {
           throw err;
         }
->>>>>>> f2385560
       }
 
       return;
