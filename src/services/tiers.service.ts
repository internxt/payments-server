import { TiersRepository } from '../core/users/MongoDBTiersRepository';
import { User } from '../core/users/User';
import { UsersService } from './users.service';
import { createOrUpdateUser, StorageService, updateUserTier } from './storage.service';
import { AppConfig } from '../config';
import { CustomerId, NotFoundSubscriptionError, PaymentService } from './payment.service';
import { Service, Tier } from '../core/users/Tier';
import { UsersTiersRepository } from '../core/users/MongoDBUsersTiersRepository';
<<<<<<< HEAD
import { FREE_INDIVIDUAL_TIER, FREE_PLAN_BYTES_SPACE } from '../constants';
import { FastifyBaseLogger } from 'fastify';
=======
import Stripe from 'stripe';
>>>>>>> 07e5c713

export class TierNotFoundError extends Error {
  constructor(message: string) {
    super(message);

    Object.setPrototypeOf(this, TierNotFoundError.prototype);
  }
}

export class UsersTiersError extends Error {
  constructor(message: string) {
    super(message);

    Object.setPrototypeOf(this, UsersTiersError.prototype);
  }
}

export const ALLOWED_PRODUCT_IDS_FOR_ANTIVIRUS = ['prod_RY24Z7Axqaz1tG', 'prod_RY27zjzWZWuzEO', 'prod_RY29StsWXwy8Wu'];

export class TiersService {
  constructor(
    private readonly usersService: UsersService,
    private readonly paymentService: PaymentService,
    private readonly tiersRepository: TiersRepository,
<<<<<<< HEAD
    private readonly tiersUsersRepository: UsersTiersRepository,
    private readonly storageService: StorageService,
=======
    private readonly usersTiersRepository: UsersTiersRepository,
>>>>>>> 07e5c713
    private readonly config: AppConfig,
  ) {}

  async insertTierToUser(userId: User['id'], newTierId: Tier['id']): Promise<void> {
    await this.usersTiersRepository.insertTierToUser(userId, newTierId);
  }

  async updateTierToUser(userId: User['id'], oldTierId: Tier['id'], newTierId: Tier['id']): Promise<void> {
    const updatedUserTier = await this.usersTiersRepository.updateUserTier(userId, oldTierId, newTierId);

    if (!updatedUserTier) {
      throw new UsersTiersError(
        `Error while updating the older tier ${oldTierId} to the newest tier ${newTierId} from user with Id ${userId}`,
      );
    }
  }

  async deleteTierFromUser(userId: User['id'], tierId: Tier['id']): Promise<void> {
    const deletedTierFromUser = await this.usersTiersRepository.deleteTierFromUser(userId, tierId);

    if (!deletedTierFromUser) {
      throw new UsersTiersError(`Error while deleting a tier ${tierId} from user Id ${userId}`);
    }
  }

  async getTiersProductsByUserId(userId: User['id']): Promise<Tier[]> {
    const userTiers = await this.usersTiersRepository.findTierIdByUserId(userId);

    if (userTiers.length === 0) {
      throw new TierNotFoundError(`No tiers found for user with ID: ${userId}`);
    }

    return await Promise.all(userTiers.map(async ({ tierId }) => this.getTierProductsByTierId(tierId)));
  }

  async getTierProductsByTierId(tierId: Tier['id']): Promise<Tier> {
    const tier = await this.tiersRepository.findByTierId(tierId);

    if (!tier) {
      throw new TierNotFoundError(`Tier not found with ID: ${tierId}`);
    }

    return tier;
  }

  async getTierProductsByProductsId(productId: Tier['productId']): Promise<Tier> {
    const tier = await this.tiersRepository.findByProductId(productId);

    if (!tier) {
      throw new TierNotFoundError(`Tier for product ${productId} not found`);
    }

    return tier;
  }

  // !TODO: Remove this function and use getTierProductsByProductsId() instead when we have the tiers collection
  async getAntivirusTier(
    customerId: CustomerId,
    isLifetime: boolean,
  ): Promise<{ featuresPerService: { antivirus: boolean } }> {
    let productId;
    const userSubscriptions = await this.paymentService.getActiveSubscriptions(customerId);
    const activeUserSubscription = userSubscriptions.find((subscription) => subscription.status === 'active');

    if (!activeUserSubscription && !isLifetime) {
      throw new NotFoundSubscriptionError('User has no active subscriptions');
    }

    if (activeUserSubscription?.product?.id) {
      productId = activeUserSubscription?.product?.id;
    }

    if (isLifetime) {
      const activeLifetime = (await this.paymentService.getInvoicesFromUser(customerId, {})).filter(
        (invoice) => invoice.status === 'paid',
      );
      const firstInvoice = activeLifetime?.[0];
      const firstLine = firstInvoice?.lines?.data?.[0];

      if (firstLine?.price?.product) {
        productId = firstLine.price.product as string;
      }
    }

    const hasAntivirusAccess = !!(productId && ALLOWED_PRODUCT_IDS_FOR_ANTIVIRUS.includes(productId));

    return {
      featuresPerService: {
        antivirus: hasAntivirusAccess,
      },
    };
  }

  async applyTier(
    userWithEmail: User & { email: string },
    customer: Stripe.Customer,
    lineItem: Stripe.InvoiceLineItem,
    productId: string,
  ): Promise<void> {
    const amountOfSeats = lineItem.quantity;
    const tier = await this.tiersRepository.findByProductId(productId);

    if (!tier) {
      throw new TierNotFoundError(`Tier for product ${productId} not found`);
    }

    for (const service of Object.keys(tier.featuresPerService)) {
      const s = service as Service;

      if (!tier.featuresPerService[s].enabled) {
        continue;
      }

      switch (s) {
        case Service.Drive:
          await this.applyDriveFeatures(userWithEmail, customer, amountOfSeats, tier);
          break;
        case Service.Vpn:
          await this.applyVpnFeatures(userWithEmail, tier);
          break;

        default:
          // TODO;
          break;
      }
    }
  }

  async removeTier(userWithEmail: User & { email: string }, productId: string, log: FastifyBaseLogger): Promise<void> {
    const tier = await this.tiersRepository.findByProductId(productId);
    const { uuid: userUuid } = userWithEmail;

    if (!tier) {
      throw new TierNotFoundError(`Tier for product ${productId} not found`);
    }

    for (const service of Object.keys(tier.featuresPerService)) {
      const s = service as Service;

      if (!tier.featuresPerService[s].enabled) {
        continue;
      }

      switch (s) {
        case Service.Drive:
          await this.removeDriveFeatures(userUuid, tier, log);
          break;
        case Service.Vpn:
          await this.removeVPNFeatures(userUuid, tier.featuresPerService['vpn']);
          break;
        default:
          // TODO;
          break;
      }
    }
  }

  async applyDriveFeatures(
    userWithEmail: User & { email: string },
    customer: Stripe.Customer,
    subscriptionSeats: Stripe.InvoiceLineItem['quantity'],
    tier: Tier,
  ): Promise<void> {
    const features = tier.featuresPerService[Service.Drive];

    if (features.workspaces.enabled) {
      if (!subscriptionSeats || subscriptionSeats < features.workspaces.minimumSeats)
        throw new Error('The amount of seats is not allowed for this type of subscription');

      const maxSpaceBytes = features.workspaces.maxSpaceBytesPerSeat;
      const address = customer.address?.line1 ?? undefined;
      const phoneNumber = customer.phone ?? undefined;

      try {
        await this.usersService.updateWorkspaceStorage(userWithEmail.uuid, Number(maxSpaceBytes), subscriptionSeats);
      } catch (err) {
        await this.usersService.initializeWorkspace(userWithEmail.uuid, {
          newStorageBytes: Number(maxSpaceBytes),
          seats: subscriptionSeats,
          address,
          phoneNumber,
        });
      }

      return;
    }

    const maxSpaceBytes = features.maxSpaceBytes;

    await createOrUpdateUser(maxSpaceBytes.toString(), userWithEmail.email, this.config);
    await updateUserTier(userWithEmail.uuid, tier.productId, this.config);
  }

  async removeDriveFeatures(userUuid: User['uuid'], tier: Tier, log: FastifyBaseLogger): Promise<void> {
    const features = tier.featuresPerService[Service.Drive];

    if (features.workspaces.enabled) {
      await this.usersService.destroyWorkspace(userUuid);
      return;
    }
    try {
      await updateUserTier(userUuid, FREE_INDIVIDUAL_TIER, this.config);
    } catch (error) {
      log.error(`[TIER/SUB_CANCELED]: Error while updating user tier. User Id: ${userUuid}`);
    }

    return this.storageService.changeStorage(userUuid, FREE_PLAN_BYTES_SPACE);
  }

  async applyVpnFeatures(userWithEmail: User & { email: string }, tier: Tier): Promise<void> {
    const { uuid } = userWithEmail;
    const { enabled, featureId } = tier.featuresPerService[Service.Vpn];

    if (enabled) {
      await this.usersService.enableVPNTier(uuid, featureId);
    }
  }

  async removeVPNFeatures(userUuid: User['uuid'], vpnFeature: Tier['featuresPerService']['vpn']) {
    const { featureId } = vpnFeature;

    await this.usersService.disableVPNTier(userUuid, featureId);
  }
}<|MERGE_RESOLUTION|>--- conflicted
+++ resolved
@@ -6,12 +6,9 @@
 import { CustomerId, NotFoundSubscriptionError, PaymentService } from './payment.service';
 import { Service, Tier } from '../core/users/Tier';
 import { UsersTiersRepository } from '../core/users/MongoDBUsersTiersRepository';
-<<<<<<< HEAD
+import Stripe from 'stripe';
 import { FREE_INDIVIDUAL_TIER, FREE_PLAN_BYTES_SPACE } from '../constants';
 import { FastifyBaseLogger } from 'fastify';
-=======
-import Stripe from 'stripe';
->>>>>>> 07e5c713
 
 export class TierNotFoundError extends Error {
   constructor(message: string) {
@@ -36,12 +33,8 @@
     private readonly usersService: UsersService,
     private readonly paymentService: PaymentService,
     private readonly tiersRepository: TiersRepository,
-<<<<<<< HEAD
-    private readonly tiersUsersRepository: UsersTiersRepository,
+    private readonly usersTiersRepository: UsersTiersRepository,
     private readonly storageService: StorageService,
-=======
-    private readonly usersTiersRepository: UsersTiersRepository,
->>>>>>> 07e5c713
     private readonly config: AppConfig,
   ) {}
 
