--- conflicted
+++ resolved
@@ -29,7 +29,10 @@
   reason?: Reason;
 };
 
-<<<<<<< HEAD
+interface ExtendedSubscription extends Subscription {
+  product?: Stripe.Product;
+}
+
 export interface RequestedPlan {
   selectedPlan: DisplayPrice & { decimalAmount: number };
   upsellPlan?: DisplayPrice & { decimalAmount: number };
@@ -48,10 +51,6 @@
 
 export interface PaymentIntent {
   clientSecret: string | null;
-=======
-interface ExtendedSubscription extends Subscription {
-  product?: Stripe.Product;
->>>>>>> 4b80d079
 }
 
 export type Reason = {
@@ -124,7 +123,6 @@
     return customer;
   }
 
-<<<<<<< HEAD
   async createSubscription(
     customerId: string,
     priceId: string,
@@ -206,7 +204,8 @@
     return {
       clientSecret: client_secret,
     };
-=======
+  }
+
   async updateCustomerBillingInfo(
     customerId: CustomerId,
     payload: Pick<Stripe.CustomerUpdateParams, 'address' | 'phone'>,
@@ -214,7 +213,6 @@
     const customer = await this.provider.customers.update(customerId, payload);
 
     return customer;
->>>>>>> 4b80d079
   }
 
   async subscribe(customerId: CustomerId, priceId: PriceId): Promise<{ maxSpaceBytes: number; recurring: boolean }> {
@@ -641,7 +639,27 @@
       });
   }
 
-<<<<<<< HEAD
+  async getPricesRaw(currency?: string, expandProduct = false): Promise<Stripe.Price[]> {
+    const currencyValue = currency ?? 'eur';
+
+    const expandOptions = ['data.currency_options'];
+
+    if (expandProduct) {
+      expandOptions.push('data.product');
+    }
+
+    const res = await this.provider.prices.search({
+      query: `metadata["show"]:"1" active:"true" currency:"${currencyValue}"`,
+      expand: expandOptions,
+      limit: 100,
+    });
+
+    return res.data.filter(
+      (price) =>
+        price.metadata.maxSpaceBytes && price.currency_options && price.currency_options[currencyValue].unit_amount,
+    );
+  }
+
   async getUpsellProduct(productId: Stripe.Product['id']): Promise<Stripe.Price | undefined> {
     const productData = await this.provider.prices.list({
       active: true,
@@ -722,27 +740,6 @@
       amountOff: lastActiveCoupon.coupon.amount_off,
       percentOff: lastActiveCoupon.coupon.percent_off,
     };
-=======
-  async getPricesRaw(currency?: string, expandProduct = false): Promise<Stripe.Price[]> {
-    const currencyValue = currency ?? 'eur';
-
-    const expandOptions = ['data.currency_options'];
-
-    if (expandProduct) {
-      expandOptions.push('data.product');
-    }
-
-    const res = await this.provider.prices.search({
-      query: `metadata["show"]:"1" active:"true" currency:"${currencyValue}"`,
-      expand: expandOptions,
-      limit: 100,
-    });
-
-    return res.data.filter(
-      (price) =>
-        price.metadata.maxSpaceBytes && price.currency_options && price.currency_options[currencyValue].unit_amount,
-    );
->>>>>>> 4b80d079
   }
 
   private getPaymentMethodTypes(
@@ -881,20 +878,19 @@
   }
 
   async getLineItems(checkoutSessionId: string) {
-<<<<<<< HEAD
-    return this.provider.invoices.listLineItems(checkoutSessionId);
-=======
     return this.provider.checkout.sessions.listLineItems(checkoutSessionId, {
       expand: ['data.price.product'],
     });
->>>>>>> 4b80d079
   }
 
   getCustomer(customerId: CustomerId) {
     return this.provider.customers.retrieve(customerId);
   }
 
-<<<<<<< HEAD
+  getProduct(productId: Stripe.Product['id']) {
+    return this.provider.products.retrieve(productId);
+  }
+
   async getCustomerIdByEmail(email: string) {
     const { data } = await this.provider.customers.search({
       query: `email:'${email}'`,
@@ -903,10 +899,6 @@
     const customerId = data[0].email;
 
     return customerId;
-=======
-  getProduct(productId: Stripe.Product['id']) {
-    return this.provider.products.retrieve(productId);
->>>>>>> 4b80d079
   }
 
   private async findIndividualActiveSubscription(customerId: CustomerId): Promise<Subscription> {
@@ -977,7 +969,6 @@
   }
 }
 
-<<<<<<< HEAD
 export class MissingParametersError extends Error {
   constructor(params: string[]) {
     const missingParams = params.concat(', ');
@@ -995,8 +986,6 @@
   }
 }
 
-=======
->>>>>>> 4b80d079
 export class NotFoundPromoCodeByNameError extends Error {
   constructor(promoCodeId: string) {
     super(`Promotion code with an id ${promoCodeId} does not exist`);
