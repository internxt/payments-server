import Stripe from 'stripe';
import { DisplayPrice } from '../core/users/DisplayPrice';
import { User, UserSubscription } from '../core/users/User';

type Customer = Stripe.Customer;
type CustomerId = Customer['id'];
type CustomerEmail = Customer['email'];

type Price = Stripe.Price;
type PriceId = Price['id'];

type Subscription = Stripe.Subscription;
type SubscriptionId = Subscription['id'];

type Invoice = Stripe.Invoice;

type SetupIntent = Stripe.SetupIntent;

type PaymentMethod = Stripe.PaymentMethod;

type CustomerSource = Stripe.CustomerSource;

type HasUserAppliedCouponResponse = {
  elegible: boolean;
  reason?: Reason;
};

interface ExtendedSubscription extends Subscription {
  product?: Stripe.Product;
}

export type Reason = {
  name: 'prevent-cancellation';
};

const commonPaymentMethodTypes: Record<string, Stripe.Checkout.SessionCreateParams.PaymentMethodType[]> = {
  usd: [],
  eur: ['bancontact', 'ideal', 'sofort'],
};

const additionalPaymentTypesForOneTime: Record<string, Stripe.Checkout.SessionCreateParams.PaymentMethodType[]> = {
  usd: [],
  eur: ['alipay', 'eps', 'giropay'],
};

const reasonFreeMonthsMap: Record<Reason['name'], number> = {
  'prevent-cancellation': 3,
};

export type PriceMetadata = {
  maxSpaceBytes: string;
  planType: 'subscription' | 'one_time';
};

export class PaymentService {
  private readonly provider: Stripe;

  constructor(provider: Stripe) {
    this.provider = provider;
  }

  async createCustomer(payload: Stripe.CustomerCreateParams): Promise<Stripe.Customer> {
    const customer = await this.provider.customers.create(payload);

    return customer;
  }

  async subscribe(customerId: CustomerId, priceId: PriceId): Promise<{ maxSpaceBytes: number; recurring: boolean }> {
    const price = await this.provider.prices.retrieve(priceId);
    const isRecurring = price.type === 'recurring';

    if (isRecurring) {
      await this.provider.subscriptions.create({
        customer: customerId,
        items: [
          {
            price: priceId,
          },
        ],
      });
    } else {
      await this.provider.invoiceItems.create({
        customer: customerId,
        price: priceId,
        description: 'One-time charge',
      });
      const invoice = await this.provider.invoices.create({
        customer: customerId,
        auto_advance: false,
        pending_invoice_items_behavior: 'include',
      });

      await this.provider.invoices.pay(invoice.id, {
        paid_out_of_band: true,
      });
    }

    return { maxSpaceBytes: parseInt(price.metadata.maxSpaceBytes), recurring: isRecurring };
  }

  async cancelSubscription(subscriptionId: SubscriptionId): Promise<void> {
    await this.provider.subscriptions.del(subscriptionId, {});
  }

  async getActiveSubscriptions(customerId: CustomerId): Promise<ExtendedSubscription[]> {
    const res = await this.provider.subscriptions.list({
      customer: customerId,
      expand: ['data.default_payment_method', 'data.default_source', 'data.plan.product'],
    });

    const transformedData: ExtendedSubscription[] = res.data.map((subscription) => {
      const untypedSubscription = subscription as any;
      if ('plan' in untypedSubscription) {
        return {
          ...subscription,
          product: (untypedSubscription.plan as Stripe.Plan).product as Stripe.Product,
        };
      }
      return subscription;
    });

    return transformedData;
  }

  /**
   * Function to update the subscription that contains the basic params
   *
   * @param customerId - The customer id
   * @param priceId - The price id
   * @param additionalOptions - Additional options to update the subscription (all the options from Stripe.SubscriptionUpdateParams)
   * @returns The updated subscription
   */
  async updateSub({
    customerId,
    priceId,
    additionalOptions,
  }: {
    customerId: CustomerId;
    priceId: PriceId;
    couponCode?: string;
    additionalOptions?: Partial<Stripe.SubscriptionUpdateParams>;
  }) {
    const individualActiveSubscription = await this.findIndividualActiveSubscription(customerId);
    const updatedSubscription = await this.provider.subscriptions.update(individualActiveSubscription.id, {
      cancel_at_period_end: false,
      proration_behavior: 'none',
      items: [
        {
          id: individualActiveSubscription.items.data[0].id,
          price: priceId,
        },
      ],
      ...additionalOptions,
    });

    return updatedSubscription;
  }

  /**
   *  Function to update the subscription with a freeTrial (prevent-cancellation flow)
   * @param customerId - The customer id
   * @param priceId - The price id
   * @param reason - The reason to update the subscription
   * @returns The updated subscription with the corresponding trial_end
   */
  async updateSubscriptionByReason(customerId: CustomerId, priceId: PriceId, reason: Reason) {
    let trialEnd = 0;

    const { data } = await this.provider.subscriptions.list({
      customer: customerId,
      status: 'active',
    });
    const [lastActiveSub] = data;

    if (reason.name in reasonFreeMonthsMap) {
      const date = new Date(lastActiveSub.current_period_end * 1000);
      trialEnd = date.setMonth(date.getMonth() + reasonFreeMonthsMap[reason.name]);
    }

    return this.updateSub({
      customerId: customerId,
      priceId: priceId,
      additionalOptions: {
        trial_end: trialEnd === 0 ? undefined : Math.floor(trialEnd / 1000),
        metadata: { reason: reason.name },
      },
    });
  }

  /**
   * Function to update the subscription price (change the plan)
   * @param customerId - The customer id
   * @param priceId - The price id
   * @param couponCode - The coupon code
   * @returns updated subscription
   */
  async updateSubscriptionPrice({
    customerId,
    priceId,
    couponCode,
  }: {
    customerId: CustomerId;
    priceId: PriceId;
    couponCode: string;
  }) {
    let is3DSecureRequired = false;
    let clientSecret = '';
    const updatedSubscription = await this.updateSub({
      customerId: customerId,
      priceId: priceId,
      additionalOptions: {
        coupon: couponCode,
        billing_cycle_anchor: 'now',
      },
    });

    const getLatestInvoice = await this.provider.invoices.retrieve(updatedSubscription.latest_invoice as string);

    if (getLatestInvoice.payment_intent) {
      const getPaymentIntent: Stripe.PaymentIntent = await this.provider.paymentIntents.retrieve(
        getLatestInvoice.payment_intent as string,
      );
      if (
        getPaymentIntent.status === 'requires_action' &&
        getPaymentIntent.next_action?.type === 'use_stripe_sdk' &&
        getPaymentIntent.client_secret
      ) {
        is3DSecureRequired = true;
        clientSecret = getPaymentIntent.client_secret;
      }
    }

    return {
      is3DSecureRequired,
      clientSecret,
    };
  }

  async updateSubscriptionPaymentMethod(
    customerId: CustomerId,
    paymentMethod: PaymentMethod['id'],
  ): Promise<Subscription> {
    const individualActiveSubscription = await this.findIndividualActiveSubscription(customerId);
    const updatedSubscription = await this.provider.subscriptions.update(individualActiveSubscription.id, {
      default_payment_method: paymentMethod,
    });

    return updatedSubscription;
  }

  async getCustomersByEmail(customerEmail: CustomerEmail): Promise<Customer[]> {
    const res = await this.provider.customers.list({ email: customerEmail as string });

    return res.data;
  }

  async getPlanIdFromLastPayment(
    customerId: CustomerId,
    pagination: { limit?: number; startingAfter?: string },
  ): Promise<string | null> {
    const res = await this.provider.paymentIntents.list({
      customer: customerId,
      limit: pagination.limit,
      starting_after: pagination.startingAfter,
    });

    const lastPaymentIntent = res.data
      .filter((pi) => pi.status === 'succeeded')
      .sort((a, b) => b.created - a.created)
      .at(0);

    if (!lastPaymentIntent) {
      return null;
    }

    const checkout = await this.provider.checkout.sessions.list({ payment_intent: lastPaymentIntent.id });
    const checkoutLines = await this.provider.checkout.sessions.listLineItems(checkout.data[0].id);
    const productId = checkoutLines.data[0].price?.product;

    return productId as string;
  }

  async getInvoicesFromUser(
    customerId: CustomerId,
    pagination: { limit?: number; startingAfter?: string },
    subscriptionId?: SubscriptionId,
  ): Promise<Invoice[]> {
    const res = await this.provider.invoices.list({
      customer: customerId,
      limit: pagination.limit,
      starting_after: pagination.startingAfter,
      subscription: subscriptionId,
    });

    return res.data;
  }

  async isUserElegibleForTrial(user: User, reason: Reason): Promise<HasUserAppliedCouponResponse> {
    const { lifetime, customerId } = user;

    if (lifetime) {
      return {
        elegible: false,
      };
    }

    const userSubscriptions = await this.provider.subscriptions.list({
      customer: customerId,
      status: 'all',
    });

    const isFreeTrialAlreadyApplied = userSubscriptions.data.some(
      (invoice) => invoice.metadata && invoice.metadata.reason === reason.name,
    );

    return isFreeTrialAlreadyApplied ? { elegible: false } : { elegible: true };
  }

  async applyFreeTrialToUser(user: User, reason: Reason) {
    const { customerId } = user;
    const hasCouponApplied = await this.isUserElegibleForTrial(user, reason);
    if (hasCouponApplied.elegible) {
      const subscription = await this.findIndividualActiveSubscription(customerId);

      await this.updateSubscriptionByReason(customerId, subscription.items.data[0].plan.id, reason);

      return true;
    } else {
      throw new CouponCodeError('User already applied coupon');
    }
  }

  getSetupIntent(customerId: string): Promise<SetupIntent> {
    return this.provider.setupIntents.create({ customer: customerId, usage: 'off_session' });
  }

  /*
   *  When a stripe subscription is going to be charged
   *  subscription.default_payment_method takes precedence over
   *  subscription.default_source that precedence over
   *  customer.invoice_settings.default_payment_method that precedence over
   *  customer.default_source
   */
  async getDefaultPaymentMethod(customerId: string): Promise<PaymentMethod | CustomerSource | null> {
    const subscriptions = await this.getActiveSubscriptions(customerId);
    const subscriptionWithDefaultPaymentMethod = subscriptions.find(
      (subscription) => subscription.default_payment_method,
    );
    if (subscriptionWithDefaultPaymentMethod)
      return subscriptionWithDefaultPaymentMethod.default_payment_method as PaymentMethod;

    const subscriptionWithDefaultSource = subscriptions.find((subscription) => subscription.default_source);
    if (subscriptionWithDefaultSource) return subscriptionWithDefaultSource.default_source as CustomerSource;
    const customer = await this.provider.customers.retrieve(customerId, {
      expand: ['default_source', 'invoice_settings.default_payment_method'],
    });

    if (customer.deleted) return null;

    return (
      (customer.invoice_settings.default_payment_method as PaymentMethod) ?? (customer.default_source as CustomerSource)
    );
  }

  async getUserSubscription(customerId: CustomerId): Promise<UserSubscription> {
    let subscription;
    try {
      subscription = await this.findIndividualActiveSubscription(customerId);
    } catch (err) {
      if (err instanceof NotFoundSubscriptionError) {
        return { type: 'free' };
      } else {
        throw err;
      }
    }

    const upcomingInvoice = await this.provider.invoices.retrieveUpcoming({ customer: customerId });

    const { price } = subscription.items.data[0];

    return {
      type: 'subscription',
      amount: price.unit_amount!,
      currency: price.currency,
      interval: price.recurring!.interval as 'year' | 'month',
      nextPayment: subscription.current_period_end,
      amountAfterCoupon: upcomingInvoice.total,
      priceId: price.id,
      planId: price?.product as string,
    };
  }

<<<<<<< HEAD
  async getB2BSubscription(customerId: CustomerId): Promise<UserSubscription> {
    const subscription = await this.findB2BActiveSubscription(customerId);

    const { price } = subscription.items.data[0];

    return {
      type: 'subscription',
      amount: price.unit_amount!,
      currency: price.currency,
      interval: price.recurring!.interval as 'year' | 'month',
      nextPayment: subscription.current_period_end,
      priceId: price.id,
      planId: price?.product as string,
    };
  }

  async getPrices(currency?: string): Promise<DisplayPrice[]> {
=======
  async getPrices(
    currency?: string,
    subscriptionType: 'business' | 'individual' = 'individual',
  ): Promise<DisplayPrice[]> {
>>>>>>> 6a3b71f6
    const currencyValue = currency ?? 'eur';

    const res = await this.provider.prices.search({
      query: `metadata["show"]:"1" active:"true" currency:"${currencyValue}"`,
      expand: ['data.currency_options', 'data.product'],
      limit: 100,
    });

    return res.data
      .filter((price) => {
        const priceProductType =
          ((price.product as Stripe.Product).metadata.type as 'business' | 'individual' | undefined) ?? 'individual';
        return (
          price.metadata.maxSpaceBytes &&
          price.currency_options &&
          price.currency_options[currencyValue].unit_amount &&
          priceProductType === subscriptionType
        );
      })
      .map((price) => {
        return {
          id: price.id,
          currency: currencyValue,
          amount: price.currency_options![currencyValue].unit_amount as number,
          bytes: parseInt(price.metadata.maxSpaceBytes),
          interval: price.type === 'one_time' ? 'lifetime' : (price.recurring!.interval as 'year' | 'month'),
        };
      });
  }

  async getPricesRaw(currency?: string, expandProduct = false): Promise<Stripe.Price[]> {
    const currencyValue = currency ?? 'eur';

    const expandOptions = ['data.currency_options'];

    if (expandProduct) {
      expandOptions.push('data.product');
    }

    const res = await this.provider.prices.search({
      query: `metadata["show"]:"1" active:"true" currency:"${currencyValue}"`,
      expand: expandOptions,
      limit: 100,
    });

    return res.data.filter(
      (price) =>
        price.metadata.maxSpaceBytes && price.currency_options && price.currency_options[currencyValue].unit_amount,
    );
  }

  private getPaymentMethodTypes(
    currency: string,
    isOneTime: boolean,
  ): Stripe.Checkout.SessionCreateParams.PaymentMethodType[] {
    const commonPaymentTypes = commonPaymentMethodTypes[currency];
    const additionalPaymentTypes = isOneTime ? additionalPaymentTypesForOneTime[currency] : [];

    return ['card', 'paypal', ...commonPaymentTypes, ...additionalPaymentTypes];
  }

  async getCheckoutSession({
    priceId,
    successUrl,
    cancelUrl,
    prefill,
    mode,
    trialDays,
    couponCode,
    currency,
    seats,
  }: {
    priceId: string;
    successUrl: string;
    cancelUrl: string;
    prefill: User | string;
    mode: Stripe.Checkout.SessionCreateParams.Mode;
    trialDays?: number;
    couponCode?: string;
    currency?: string;
    seats?: number;
  }): Promise<Stripe.Checkout.Session> {
    const productCurrency = currency ?? 'eur';
    const subscriptionData = trialDays ? { subscription_data: { trial_period_days: trialDays } } : {};
    const invoiceCreation = mode === 'payment' && { invoice_creation: { enabled: true } };
    const prices = await this.getPricesRaw(productCurrency, true);
    const selectedPrice = prices.find((price) => price.id === priceId);
    const product = selectedPrice?.product as Stripe.Product;
    const paymentMethodTypes: Stripe.Checkout.SessionCreateParams.PaymentMethodType[] = this.getPaymentMethodTypes(
      productCurrency,
      selectedPrice?.type === 'one_time',
    );

    if (!selectedPrice) throw new Error('The product does not exist');

    let lineItems: Stripe.Checkout.SessionCreateParams.LineItem[] = [{ price: priceId, quantity: 1 }];
    if (product.metadata?.type === 'business') {
      const minimumSeats = selectedPrice.metadata?.minimumSeats ? parseInt(selectedPrice.metadata.minimumSeats) : 1;
      const maximumSeats = selectedPrice.metadata?.maximumSeats
        ? parseInt(selectedPrice.metadata.maximumSeats)
        : undefined;
      let seatNumber = seats ?? minimumSeats;

      if (maximumSeats && seatNumber > maximumSeats) {
        seatNumber = maximumSeats;
      }

      lineItems = [
        {
          price: priceId,
          adjustable_quantity: {
            enabled: false,
          },
          quantity: seatNumber,
        },
      ];
    }

    const checkout = await this.provider.checkout.sessions.create({
      payment_method_types: paymentMethodTypes,
      success_url: successUrl,
      cancel_url: cancelUrl,
      customer: typeof prefill === 'string' ? undefined : prefill?.customerId,
      customer_email: typeof prefill === 'string' ? prefill : undefined,
      line_items: lineItems,
      automatic_tax: { enabled: false },
      currency: selectedPrice.currency,
      mode,
      discounts: couponCode ? [{ coupon: couponCode }] : undefined,
      allow_promotion_codes: couponCode ? undefined : true,
      billing_address_collection: 'required',
      ...invoiceCreation,
      ...subscriptionData,
    });

    return checkout;
  }

  async getLineItems(checkoutSessionId: string) {
    return this.provider.checkout.sessions.listLineItems(checkoutSessionId, {
      expand: ['data.price.product'],
    });
  }

  getCustomer(customerId: CustomerId) {
    return this.provider.customers.retrieve(customerId);
  }

  private async findIndividualActiveSubscription(customerId: CustomerId): Promise<Subscription> {
    const activeSubscriptions = await this.getActiveSubscriptions(customerId);

    const individualActiveSubscription = activeSubscriptions.find((subscription) => {
      const isNotBusiness = subscription.product?.metadata?.type !== 'business';
      return isNotBusiness;
    });
    if (!individualActiveSubscription) {
      throw new NotFoundSubscriptionError('There is no individual subscription to update');
    }

    return individualActiveSubscription;
  }

  private async findB2BActiveSubscription(customerId: CustomerId): Promise<Subscription> {
    const activeSubscriptions = await this.getActiveSubscriptions(customerId);

    const b2bActiveSubscription = activeSubscriptions.find((subscription) => {
      const product = subscription.product;
      return product && product.metadata?.type === 'business';
    });
    if (!b2bActiveSubscription) {
      throw new NotFoundSubscriptionError('No B2B subscription found');
    }

    return b2bActiveSubscription;
  }
}

class NotFoundSubscriptionError extends Error {}
export class CouponCodeError extends Error {
  constructor(message: string) {
    super(message);

    Object.setPrototypeOf(this, CouponCodeError.prototype);
  }
}<|MERGE_RESOLUTION|>--- conflicted
+++ resolved
@@ -390,7 +390,6 @@
     };
   }
 
-<<<<<<< HEAD
   async getB2BSubscription(customerId: CustomerId): Promise<UserSubscription> {
     const subscription = await this.findB2BActiveSubscription(customerId);
 
@@ -407,13 +406,10 @@
     };
   }
 
-  async getPrices(currency?: string): Promise<DisplayPrice[]> {
-=======
   async getPrices(
     currency?: string,
     subscriptionType: 'business' | 'individual' = 'individual',
   ): Promise<DisplayPrice[]> {
->>>>>>> 6a3b71f6
     const currencyValue = currency ?? 'eur';
 
     const res = await this.provider.prices.search({
