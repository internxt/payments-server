import Stripe from 'stripe';
import { DisplayPrice } from '../core/users/DisplayPrice';
import { User, UserSubscription, UserType } from '../core/users/User';
import { ProductsRepository } from '../core/users/ProductsRepository';

type Customer = Stripe.Customer;
export type CustomerId = Customer['id'];
type CustomerEmail = Customer['email'];

type Price = Stripe.Price;
type Plan = Stripe.Plan;

type PriceId = Price['id'];
export type PlanId = Plan['id'];

type Subscription = Stripe.Subscription;
type SubscriptionId = Subscription['id'];

type Invoice = Stripe.Invoice;

type SetupIntent = Stripe.SetupIntent;

type PaymentMethod = Stripe.PaymentMethod;

type CustomerSource = Stripe.CustomerSource;

type HasUserAppliedCouponResponse = {
  elegible: boolean;
  reason?: Reason;
};

interface ExtendedSubscription extends Subscription {
  product?: Stripe.Product;
}

export interface RequestedPlan {
  selectedPlan: DisplayPrice & { decimalAmount: number };
  upsellPlan?: DisplayPrice & { decimalAmount: number };
}

export interface PromotionCode {
  codeId: Stripe.PromotionCode['id'];
  amountOff: Stripe.PromotionCode['coupon']['amount_off'];
  percentOff: Stripe.PromotionCode['coupon']['percent_off'];
}

export interface SubscriptionCreated {
  type: 'setup' | 'payment';
  clientSecret: string;
}

export interface PaymentIntent {
  clientSecret: string | null;
}

export type Reason = {
  name: 'prevent-cancellation';
};

const commonPaymentMethodTypes: Record<string, Stripe.Checkout.SessionCreateParams.PaymentMethodType[]> = {
  usd: [],
  eur: ['bancontact', 'ideal', 'sofort'],
};

const additionalPaymentTypesForOneTime: Record<string, Stripe.Checkout.SessionCreateParams.PaymentMethodType[]> = {
  usd: [],
  eur: ['alipay', 'eps', 'giropay'],
};

const reasonFreeMonthsMap: Record<Reason['name'], number> = {
  'prevent-cancellation': 3,
};

export type PriceMetadata = {
  maxSpaceBytes: string;
  planType: 'subscription' | 'one_time';
};

export enum RenewalPeriod {
  Monthly = 'monthly',
  Semiannually = 'semiannually',
  Annually = 'annually',
  Lifetime = 'lifetime',
}

export interface PlanSubscription {
  status: string;
  planId: string;
  productId: string;
  name: string;
  simpleName: string;
  type: UserType;
  price: number;
  monthlyPrice: number;
  currency: string;
  isTeam: boolean;
  paymentInterval: string;
  isLifetime: boolean;
  renewalPeriod: RenewalPeriod;
  storageLimit: number;
  amountOfSeats: number;
}

export interface PromotionCode {
  promoCodeName: Stripe.PromotionCode['code'];
  codeId: Stripe.PromotionCode['id'];
  amountOff: Stripe.PromotionCode['coupon']['amount_off'];
  percentOff: Stripe.PromotionCode['coupon']['percent_off'];
}

export class PaymentService {
  private readonly provider: Stripe;
  private readonly productsRepository: ProductsRepository;

  constructor(provider: Stripe, productsRepository: ProductsRepository) {
    this.provider = provider;
    this.productsRepository = productsRepository;
  }

  async createCustomer(payload: Stripe.CustomerCreateParams): Promise<Stripe.Customer> {
    const customer = await this.provider.customers.create(payload);

    return customer;
  }

  async createSubscription(
    customerId: string,
    priceId: string,
    promoCodeId?: Stripe.SubscriptionCreateParams['promotion_code'],
  ): Promise<SubscriptionCreated> {
    if (!customerId || !priceId) {
      throw new MissingParametersError(['customerId', 'priceId']);
    }

    const subscription = await this.provider.subscriptions.create({
      customer: customerId,
      items: [
        {
          price: priceId,
          discounts: [
            {
              promotion_code: promoCodeId,
            },
          ],
        },
      ],
      payment_behavior: 'default_incomplete',
      payment_settings: {
        payment_method_types: ['card', 'paypal'],
        save_default_payment_method: 'on_subscription',
      },
      expand: ['latest_invoice.payment_intent', 'pending_setup_intent'],
    });

    if (subscription.pending_setup_intent !== null) {
      return {
        type: 'setup',
        clientSecret: (subscription.pending_setup_intent as any).client_secret,
      };
    } else {
      return {
        type: 'payment',
        clientSecret: (subscription.latest_invoice as any).payment_intent.client_secret,
      };
    }
  }

  async getPaymentIntent(
    customerId: CustomerId,
    amount: number,
    priceId: string,
    promoCodeName?: string,
  ): Promise<PaymentIntent> {
    if (!customerId || !amount || !priceId) {
      throw new MissingParametersError(['customerId', 'amount', 'priceId']);
    }

    const product = await this.provider.prices.retrieve(priceId);

    const invoice = await this.provider.invoices.create({
      customer: customerId,
      payment_settings: {
        payment_method_types: ['card', 'paypal'],
      },
    });

    await this.provider.invoiceItems.create({
      customer: customerId,
      price: product.id,
      invoice: invoice.id,
      discounts: [
        {
          promotion_code: promoCodeName,
        },
      ],
    });

    const finalizedInvoice = await this.provider.invoices.finalizeInvoice(invoice.id);

    const paymentIntentForFinalizedInvoice = finalizedInvoice.payment_intent;

    const { client_secret } = await this.provider.paymentIntents.retrieve(paymentIntentForFinalizedInvoice as string);

    return {
      clientSecret: client_secret,
    };
  }

  async updateCustomerBillingInfo(
    customerId: CustomerId,
    payload: Pick<Stripe.CustomerUpdateParams, 'address' | 'phone'>,
  ): Promise<Stripe.Customer> {
    const customer = await this.provider.customers.update(customerId, payload);

    return customer;
  }

  async subscribe(customerId: CustomerId, priceId: PriceId): Promise<{ maxSpaceBytes: number; recurring: boolean }> {
    const price = await this.provider.prices.retrieve(priceId);
    const isRecurring = price.type === 'recurring';

    if (isRecurring) {
      await this.provider.subscriptions.create({
        customer: customerId,
        items: [
          {
            price: priceId,
          },
        ],
      });
    } else {
      await this.provider.invoiceItems.create({
        customer: customerId,
        price: priceId,
        description: 'One-time charge',
      });
      const invoice = await this.provider.invoices.create({
        customer: customerId,
        auto_advance: false,
        pending_invoice_items_behavior: 'include',
      });

      await this.provider.invoices.pay(invoice.id, {
        paid_out_of_band: true,
      });
    }

    return { maxSpaceBytes: parseInt(price.metadata.maxSpaceBytes), recurring: isRecurring };
  }

  async cancelSubscription(subscriptionId: SubscriptionId): Promise<void> {
    await this.provider.subscriptions.cancel(subscriptionId, {});
  }

  async getActiveSubscriptions(customerId: CustomerId): Promise<ExtendedSubscription[]> {
    const res = await this.provider.subscriptions.list({
      customer: customerId,
      expand: ['data.default_payment_method', 'data.default_source', 'data.plan.product'],
    });

    const transformedData: ExtendedSubscription[] = res.data.map((subscription) => {
      const untypedSubscription = subscription as any;
      if ('plan' in untypedSubscription) {
        return {
          ...subscription,
          product: (untypedSubscription.plan as Stripe.Plan).product as Stripe.Product,
        };
      }
      return subscription;
    });

    return transformedData;
  }

  /**
   * Function to update the subscription that contains the basic params
   *
   * @param customerId - The customer id
   * @param priceId - The price id
   * @param additionalOptions - Additional options to update the subscription (all the options from Stripe.SubscriptionUpdateParams)
   * @returns The updated subscription
   */
  async updateIndividualSub({
    customerId,
    priceId,
    additionalOptions,
  }: {
    customerId: CustomerId;
    priceId: PriceId;
    couponCode?: string;
    additionalOptions?: Partial<Stripe.SubscriptionUpdateParams>;
  }) {
    const individualActiveSubscription = await this.findIndividualActiveSubscription(customerId);

    const newPrice = await this.provider.prices.retrieve(priceId, {
      expand: ['product'],
    });
    const newProduct = newPrice.product as Stripe.Product;

    if (newProduct.metadata.type === UserType.Business) {
      throw new IncompatibleSubscriptionTypesError('The new price is not an individual price');
    }

    const updatedSubscription = await this.provider.subscriptions.update(individualActiveSubscription.id, {
      cancel_at_period_end: false,
      proration_behavior: 'none',
      items: [
        {
          id: individualActiveSubscription.items.data[0].id,
          price: priceId,
        },
      ],
      ...additionalOptions,
    });

    return updatedSubscription;
  }

  async updateBusinessSub({
    customerId,
    priceId,
    additionalOptions,
  }: {
    customerId: CustomerId;
    priceId: PriceId;
    couponCode?: string;
    additionalOptions?: Partial<Stripe.SubscriptionUpdateParams>;
  }) {
    const businessActiveSubscription = await this.findBusinessActiveSubscription(customerId);
    const currentItem = businessActiveSubscription.items.data[0];

    const newPrice = await this.provider.prices.retrieve(priceId, {
      expand: ['product'],
    });
    const newProduct = newPrice.product as Stripe.Product;

    if (newProduct.metadata.type !== UserType.Business) {
      throw new IncompatibleSubscriptionTypesError('The new price is not a business price');
    }

    if ((currentItem.quantity ?? 1) > parseInt(newPrice.metadata.maximumSeats)) {
      throw new InvalidSeatNumberError('The new price does not allow the current amount of seats');
    }

    if ((currentItem.quantity ?? 1) < parseInt(newPrice.metadata.minimumSeats)) {
      throw new InvalidSeatNumberError('The new price does not allow the current amount of seats');
    }

    const updatedSubscription = await this.provider.subscriptions.update(businessActiveSubscription.id, {
      cancel_at_period_end: false,
      proration_behavior: 'none',
      items: [
        {
          id: businessActiveSubscription.items.data[0].id,
          price: priceId,
          quantity: currentItem.quantity,
        },
      ],
      ...additionalOptions,
    });

    return updatedSubscription;
  }

  /**
   *  Function to update the subscription with a freeTrial (prevent-cancellation flow)
   * @param customerId - The customer id
   * @param priceId - The price id
   * @param reason - The reason to update the subscription
   * @returns The updated subscription with the corresponding trial_end
   */
  async updateSubscriptionByReason(customerId: CustomerId, priceId: PriceId, reason: Reason) {
    let trialEnd = 0;

    const { data } = await this.provider.subscriptions.list({
      customer: customerId,
      status: 'active',
    });
    const [lastActiveSub] = data;

    if (reason.name in reasonFreeMonthsMap) {
      const date = new Date(lastActiveSub.current_period_end * 1000);
      trialEnd = date.setMonth(date.getMonth() + reasonFreeMonthsMap[reason.name]);
    }

    return this.updateIndividualSub({
      customerId: customerId,
      priceId: priceId,
      additionalOptions: {
        trial_end: trialEnd === 0 ? undefined : Math.floor(trialEnd / 1000),
        metadata: { reason: reason.name },
      },
    });
  }

  /**
   * Function to update the subscription price (change the plan)
   * @param customerId - The customer id
   * @param priceId - The price id
   * @param couponCode - The coupon code
   * @returns updated subscription
   */
  async updateSubscriptionPrice(
    {
      customerId,
      priceId,
      couponCode,
    }: {
      customerId: CustomerId;
      priceId: PriceId;
      couponCode: string;
    },
    userType: UserType = UserType.Individual,
  ) {
    let is3DSecureRequired = false;
    let clientSecret = '';

    const updatedSubscription =
      userType === UserType.Individual
        ? await this.updateIndividualSub({
            customerId: customerId,
            priceId: priceId,
            additionalOptions: {
              coupon: couponCode,
              billing_cycle_anchor: 'now',
            },
          })
        : await this.updateBusinessSub({
            customerId: customerId,
            priceId: priceId,
            additionalOptions: {
              coupon: couponCode,
              billing_cycle_anchor: 'now',
            },
          });

    const getLatestInvoice = await this.provider.invoices.retrieve(updatedSubscription.latest_invoice as string);

    if (getLatestInvoice.payment_intent) {
      const getPaymentIntent: Stripe.PaymentIntent = await this.provider.paymentIntents.retrieve(
        getLatestInvoice.payment_intent as string,
      );
      if (
        getPaymentIntent.status === 'requires_action' &&
        getPaymentIntent.next_action?.type === 'use_stripe_sdk' &&
        getPaymentIntent.client_secret
      ) {
        is3DSecureRequired = true;
        clientSecret = getPaymentIntent.client_secret;
      }
    }

    return {
      is3DSecureRequired,
      clientSecret,
    };
  }

  async updateSubscriptionPaymentMethod(
    customerId: CustomerId,
    paymentMethodId: PaymentMethod['id'],
    userType: UserType = UserType.Individual,
  ): Promise<Subscription> {
    const { id: subscriptionId } =
      userType === UserType.Business
        ? await this.findBusinessActiveSubscription(customerId)
        : await this.findIndividualActiveSubscription(customerId);

    if (!subscriptionId) throw new Error('Subscription not found');

    const { id, customer } = await this.provider.paymentMethods.attach(paymentMethodId, {
      customer: customerId,
    });

    if (!id || !customer) throw new Error('Payment method not attached');

    return this.provider.subscriptions.update(subscriptionId, {
      default_payment_method: id,
    });
  }

  async getCustomersByEmail(customerEmail: CustomerEmail): Promise<Customer[]> {
    const res = await this.provider.customers.list({ email: customerEmail as string });

    return res.data;
  }

  async getPlanIdFromLastPayment(
    customerId: CustomerId,
    pagination: { limit?: number; startingAfter?: string },
  ): Promise<string | null> {
    const res = await this.provider.paymentIntents.list({
      customer: customerId,
      limit: pagination.limit,
      starting_after: pagination.startingAfter,
    });

    const lastPaymentIntent = res.data
      .filter((pi) => pi.status === 'succeeded')
      .sort((a, b) => b.created - a.created)
      .at(0);

    if (!lastPaymentIntent) {
      return null;
    }

    const checkout = await this.provider.checkout.sessions.list({ payment_intent: lastPaymentIntent.id });
    const checkoutLines = await this.provider.checkout.sessions.listLineItems(checkout.data[0].id);
    const productId = checkoutLines.data[0].price?.product;

    return productId as string;
  }

  async getInvoicesFromUser(
    customerId: CustomerId,
    pagination: { limit?: number; startingAfter?: string },
    subscriptionId?: SubscriptionId,
  ): Promise<Invoice[]> {
    const res = await this.provider.invoices.list({
      customer: customerId,
      limit: pagination.limit,
      starting_after: pagination.startingAfter,
      subscription: subscriptionId,
    });

    return res.data;
  }

  async isUserElegibleForTrial(user: User, reason: Reason): Promise<HasUserAppliedCouponResponse> {
    const { lifetime, customerId } = user;

    if (lifetime) {
      return {
        elegible: false,
      };
    }

    const userSubscriptions = await this.provider.subscriptions.list({
      customer: customerId,
      status: 'all',
    });

    const isFreeTrialAlreadyApplied = userSubscriptions.data.some(
      (invoice) => invoice.metadata && invoice.metadata.reason === reason.name,
    );

    return isFreeTrialAlreadyApplied ? { elegible: false } : { elegible: true };
  }

  async applyFreeTrialToUser(user: User, reason: Reason) {
    const { customerId } = user;
    const hasCouponApplied = await this.isUserElegibleForTrial(user, reason);
    if (hasCouponApplied.elegible) {
      const subscription = await this.findIndividualActiveSubscription(customerId);

      await this.updateSubscriptionByReason(customerId, subscription.items.data[0].plan.id, reason);

      return true;
    } else {
      throw new CouponCodeError('User already applied coupon');
    }
  }

  getSetupIntent(customerId: string, metadata: Stripe.MetadataParam): Promise<SetupIntent> {
    return this.provider.setupIntents.create({
      customer: customerId,
      usage: 'off_session',
      metadata,
    });
  }

  /*
   *  When a stripe subscription is going to be charged
   *  subscription.default_payment_method takes precedence over
   *  subscription.default_source that precedence over
   *  customer.invoice_settings.default_payment_method that precedence over
   *  customer.default_source
   */
  async getDefaultPaymentMethod(
    customerId: CustomerId,
    userType: UserType = UserType.Individual,
  ): Promise<PaymentMethod | CustomerSource | null> {
    let subscriptions = await this.getActiveSubscriptions(customerId);
    if (subscriptions.length === 0) return null;

    subscriptions =
      userType === UserType.Business
        ? subscriptions.filter((subs) => subs.product?.metadata?.type === UserType.Business)
        : subscriptions.filter((subs) => subs.product?.metadata?.type !== UserType.Business);

    const subscriptionWithDefaultPaymentMethod = subscriptions.find(
      (subscription) => subscription.default_payment_method,
    );
    if (subscriptionWithDefaultPaymentMethod)
      return subscriptionWithDefaultPaymentMethod.default_payment_method as PaymentMethod;

    const subscriptionWithDefaultSource = subscriptions.find((subscription) => subscription.default_source);
    if (subscriptionWithDefaultSource) return subscriptionWithDefaultSource.default_source as CustomerSource;
    const customer = await this.provider.customers.retrieve(customerId, {
      expand: ['default_source', 'invoice_settings.default_payment_method'],
    });

    if (customer.deleted) return null;

    return (
      (customer.invoice_settings.default_payment_method as PaymentMethod) ?? (customer.default_source as CustomerSource)
    );
  }

  getPaymentMethod(paymentMethod: string | Stripe.PaymentMethod): Promise<PaymentMethod> {
    return typeof paymentMethod === 'string'
      ? this.provider.paymentMethods.retrieve(paymentMethod)
      : this.provider.paymentMethods.retrieve(paymentMethod.id);
  }

  async getUserSubscription(customerId: CustomerId, userType?: UserType): Promise<UserSubscription> {
    let subscription: any;
    try {
      if (userType === UserType.Business) {
        subscription = await this.findBusinessActiveSubscription(customerId);
      } else {
        subscription = await this.findIndividualActiveSubscription(customerId);
      }
    } catch (err) {
      if (err instanceof NotFoundSubscriptionError) {
        return { type: 'free' };
      } else {
        throw err;
      }
    }

    const upcomingInvoice = await this.provider.invoices.retrieveUpcoming({ customer: customerId });

    const storageLimit =
      Number(
        subscription.plan.product.metadata.size_bytes ||
          subscription.plan.product.metadata.maxSpaceBytes ||
          subscription.plan.metadata.size_bytes ||
          subscription.plan.metadata.maxSpaceBytes,
      ) || 0;
    const item = subscription.items.data[0] as Stripe.SubscriptionItem;

    const plan: PlanSubscription = {
      status: subscription.status,
      planId: subscription.plan.id,
      productId: subscription.plan.product.id,
      name: subscription.plan.product.name,
      simpleName: subscription.plan.product.metadata.simple_name,
      type: subscription.plan.product.metadata.type || UserType.Individual,
      price: subscription.plan.amount * 0.01,
      monthlyPrice: this.getMonthlyAmount(
        subscription.plan.amount * 0.01,
        subscription.plan.interval_count,
        subscription.plan.interval,
      ),
      currency: subscription.plan.currency,
      isTeam: !!subscription.plan.product.metadata.is_teams,
      paymentInterval: subscription.plan.nickname,
      isLifetime: false,
      renewalPeriod: this.getRenewalPeriod(subscription.plan.intervalCount, subscription.plan.interval),
      storageLimit: storageLimit,
      amountOfSeats: item.quantity || 1,
    };

    const { price } = subscription.items.data[0];

    return {
      type: 'subscription',
      subscriptionId: subscription.id,
      amount: price.unit_amount!,
      currency: price.currency,
      interval: price.recurring!.interval as 'year' | 'month',
      nextPayment: subscription.current_period_end,
      amountAfterCoupon: upcomingInvoice.total,
      priceId: price.id,
      planId: price?.product as string,
      userType,
      plan,
    };
  }

  async getPrices(currency?: string, userType: UserType = UserType.Individual): Promise<DisplayPrice[]> {
    const currencyValue = currency ?? 'eur';

    const res = await this.provider.prices.search({
      query: `metadata["show"]:"1" active:"true" currency:"${currencyValue}"`,
      expand: ['data.currency_options', 'data.product'],
      limit: 100,
    });

    return res.data
      .filter((price) => {
        const priceProductType = ((price.product as Stripe.Product).metadata.type as UserType) || UserType.Individual;
        return (
          price.metadata.maxSpaceBytes &&
          price.currency_options &&
          price.currency_options[currencyValue].unit_amount &&
          priceProductType === userType
        );
      })
      .map((price) => {
        return {
          id: price.id,
          currency: currencyValue,
          amount: price.currency_options![currencyValue].unit_amount as number,
          bytes: parseInt(price.metadata.maxSpaceBytes),
          interval: price.type === 'one_time' ? 'lifetime' : (price.recurring!.interval as 'year' | 'month'),
        };
      });
  }

  async getPricesRaw(currency?: string, expandProduct = false): Promise<Stripe.Price[]> {
    const currencyValue = currency ?? 'eur';

    const expandOptions = ['data.currency_options'];

    if (expandProduct) {
      expandOptions.push('data.product');
    }

    const res = await this.provider.prices.search({
      query: `metadata["show"]:"1" active:"true" currency:"${currencyValue}"`,
      expand: expandOptions,
      limit: 100,
    });

    return res.data.filter(
      (price) =>
        price.metadata.maxSpaceBytes && price.currency_options && price.currency_options[currencyValue].unit_amount,
    );
  }

  async getUpsellProduct(productId: Stripe.Product['id']): Promise<Stripe.Price | undefined> {
    const productData = await this.provider.prices.list({
      active: true,
      product: productId,
    });
    const upsellProduct = productData.data.find((productItem) => productItem.recurring?.interval === 'year');

    return upsellProduct;
  }

  async getPlanById(priceId: PlanId): Promise<RequestedPlan> {
    try {
      let upsellPlan: RequestedPlan['upsellPlan'];

      const { id, currency, unit_amount, metadata, type, recurring, product } = await this.provider.prices.retrieve(
        priceId,
      );

      const selectedPlan: RequestedPlan['selectedPlan'] = {
        id: id,
        currency: currency,
        amount: unit_amount as number,
        bytes: parseInt(metadata?.maxSpaceBytes),
        interval: type === 'one_time' ? 'lifetime' : (recurring?.interval as 'year' | 'month'),
        decimalAmount: (unit_amount as number) / 100,
      };

      if (recurring?.interval === 'month') {
        const upsell = await this.getUpsellProduct(product as string);

        if (upsell?.active) {
          upsellPlan = {
            id: upsell.id,
            currency: upsell.currency,
            amount: upsell.unit_amount as number,
            bytes: parseInt(upsell.metadata?.maxSpaceBytes),
            interval: upsell.type === 'one_time' ? 'lifetime' : (upsell.recurring?.interval as 'year' | 'month'),
            decimalAmount: (upsell.unit_amount as number) / 100,
          };
        }
      }

      return {
        selectedPlan,
        upsellPlan,
      };
    } catch (err) {
      const error = err as Error;
      if (error.message.includes('No such price')) throw new NotFoundPlanByIdError(priceId);
      throw new Error('Interval Server Error');
    }
  }

  private getPaymentMethodTypes(
    currency: string,
    isOneTime: boolean,
  ): Stripe.Checkout.SessionCreateParams.PaymentMethodType[] {
    const commonPaymentTypes = commonPaymentMethodTypes[currency];
    const additionalPaymentTypes = isOneTime ? additionalPaymentTypesForOneTime[currency] : [];

    return ['card', 'paypal', ...commonPaymentTypes, ...additionalPaymentTypes];
  }

  async getPromotionCodeObject(promoCodeName: Stripe.PromotionCode['code']): Promise<Stripe.PromotionCode> {
    const { data: promotionCodes } = await this.provider.promotionCodes.list({
      active: true,
      code: promoCodeName,
    });

    if (!promotionCodes || promotionCodes.length === 0) {
      throw new NotFoundPromoCodeByNameError(promoCodeName);
    }

    const [lastActiveCoupon] = promotionCodes;

    if (!lastActiveCoupon?.active) {
      throw new NotFoundPromoCodeByNameError(promoCodeName);
    }

    return lastActiveCoupon;
  }

  async getPromotionCodeByName(promoCodeName: Stripe.PromotionCode['code']): Promise<PromotionCode> {
    const lastActiveCoupon = await this.getPromotionCodeObject(promoCodeName);

    return {
      promoCodeName,
      codeId: lastActiveCoupon.id,
      amountOff: lastActiveCoupon.coupon.amount_off,
      percentOff: lastActiveCoupon.coupon.percent_off,
    };
  }

  async getCheckoutSession({
    customerId,
    priceId,
    successUrl,
    cancelUrl,
    prefill,
    mode,
    trialDays,
    couponCode,
    currency,
    seats,
  }: {
    priceId: string;
    successUrl: string;
    cancelUrl: string;
    prefill: User | string;
    mode: Stripe.Checkout.SessionCreateParams.Mode;
    customerId: CustomerId | undefined;
    trialDays?: number;
    couponCode?: Stripe.PromotionCode['id'];
    currency?: string;
    seats?: number;
  }): Promise<Stripe.Checkout.Session> {
    let promoCodeId: Stripe.PromotionCode['id'] | undefined;

    const productCurrency = currency ?? 'eur';
    const subscriptionData = trialDays ? { subscription_data: { trial_period_days: trialDays } } : {};
    const invoiceCreation = mode === 'payment' && { invoice_creation: { enabled: true } };
    const prices = await this.getPricesRaw(productCurrency, true);
    const selectedPrice = prices.find((price) => price.id === priceId);
    const product = selectedPrice?.product as Stripe.Product;
    const paymentMethodTypes: Stripe.Checkout.SessionCreateParams.PaymentMethodType[] = this.getPaymentMethodTypes(
      productCurrency,
      selectedPrice?.type === 'one_time',
    );

    if (!selectedPrice) throw new Error('The product does not exist');

    let lineItems: Stripe.Checkout.SessionCreateParams.LineItem[] = [{ price: priceId, quantity: 1 }];
    if (product.metadata?.type === 'business') {
      const minimumSeats = selectedPrice.metadata?.minimumSeats ? parseInt(selectedPrice.metadata.minimumSeats) : 1;
      const maximumSeats = selectedPrice.metadata?.maximumSeats ? parseInt(selectedPrice.metadata.maximumSeats) : 100;
      let seatNumber = seats ?? minimumSeats;

      if (maximumSeats && seatNumber > maximumSeats) {
        seatNumber = maximumSeats;
      }

      lineItems = [
        {
          price: priceId,
          adjustable_quantity: {
            enabled: true,
            minimum: minimumSeats,
            maximum: maximumSeats,
          },
          quantity: seatNumber,
        },
      ];
    }

    if (couponCode) {
      const { restrictions } = await this.provider.promotionCodes.retrieve(couponCode as string);

      const isCouponOnlyForFirstPurchase = restrictions.first_time_transaction;

      const userInvoices = await this.provider.invoices.list({
        customer: customerId,
      });

      if (!isCouponOnlyForFirstPurchase || (isCouponOnlyForFirstPurchase && !userInvoices)) {
        promoCodeId = couponCode;
      }
    }

    const checkout = await this.provider.checkout.sessions.create({
      payment_method_types: paymentMethodTypes,
      success_url: successUrl,
      cancel_url: cancelUrl,
      customer: typeof prefill === 'string' ? undefined : prefill?.customerId,
      customer_email: typeof prefill === 'string' ? prefill : undefined,
      line_items: lineItems,
      automatic_tax: { enabled: false },
      currency: productCurrency,
      mode,
      discounts: promoCodeId ? [{ promotion_code: promoCodeId }] : undefined,
      allow_promotion_codes: promoCodeId ? undefined : true,
      billing_address_collection: 'required',
      ...invoiceCreation,
      ...subscriptionData,
    });

    return checkout;
  }

  async getCheckoutLineItems(checkoutSessionId: string) {
    return this.provider.checkout.sessions.listLineItems(checkoutSessionId, {
      expand: ['data.price.product'],
    });
  }

  async getInvoiceLineItems(invoiceId: string) {
    return this.provider.invoices.listLineItems(invoiceId);
  }

  getCustomer(customerId: CustomerId) {
    return this.provider.customers.retrieve(customerId);
  }

  getProduct(productId: Stripe.Product['id']) {
    return this.provider.products.retrieve(productId);
  }

  async getCustomerIdByEmail(email: string) {
    const { data: customer } = await this.provider.customers.search({
      query: `email:'${email}'`,
    });
    const userExists = !!customer.length;

    if (!userExists) {
      throw new CustomerNotFoundError(email);
    }

    const customerId = customer[0].id;

    return {
      id: customerId,
    };
  }

  private async findIndividualActiveSubscription(customerId: CustomerId): Promise<Subscription> {
    const activeSubscriptions = await this.getActiveSubscriptions(customerId);

    const individualActiveSubscription = activeSubscriptions.find((subscription) => {
      const isNotBusiness = subscription.product?.metadata?.type !== 'business';
      return isNotBusiness;
    });
    if (!individualActiveSubscription) {
      throw new NotFoundSubscriptionError('There is no individual subscription to update');
    }

    return individualActiveSubscription;
  }

  private async findBusinessActiveSubscription(customerId: CustomerId): Promise<Subscription> {
    const products = await this.productsRepository.findByType(UserType.Business);
    const businessProductIds = products.map((product) => product.paymentGatewayId);

    const activeSubscriptions = await this.getActiveSubscriptions(customerId);

    const businessSubscription = activeSubscriptions.find((subscription) =>
      businessProductIds.includes(subscription.items.data[0].price.product.toString()),
    );
    if (!businessSubscription) {
      throw new NotFoundSubscriptionError('There is no business subscription to update');
    }

    return businessSubscription;
  }

  private getMonthCount(intervalCount: number, timeInterval: string): number {
    const byTimeIntervalCalculator: any = {
      month: (): number => intervalCount,
      year: (): number => intervalCount * 12,
    };

    return byTimeIntervalCalculator[timeInterval]();
  }

  private getMonthlyAmount(totalPrice: number, intervalCount: number, timeInterval: string): number {
    const monthCount = this.getMonthCount(intervalCount, timeInterval);
    const monthlyPrice = totalPrice / monthCount;

    return monthlyPrice;
  }

  private getRenewalPeriod(intervalCount: number, interval: string): RenewalPeriod {
    let renewalPeriod = RenewalPeriod.Monthly;

    if (interval === 'month' && intervalCount === 6) {
      renewalPeriod = RenewalPeriod.Semiannually;
    } else if (interval === 'year') {
      renewalPeriod = RenewalPeriod.Annually;
    }

    return renewalPeriod;
  }
}

class NotFoundSubscriptionError extends Error {}
export class CouponCodeError extends Error {
  constructor(message: string) {
    super(message);

    Object.setPrototypeOf(this, CouponCodeError.prototype);
  }
}

<<<<<<< HEAD
export class InvalidSeatNumberError extends Error {
  constructor(message: string) {
    super(message);

    Object.setPrototypeOf(this, InvalidSeatNumberError.prototype);
  }
}

export class IncompatibleSubscriptionTypesError extends Error {
  constructor(message: string) {
    super(message);

    Object.setPrototypeOf(this, IncompatibleSubscriptionTypesError.prototype);
  }
}
=======
export class CustomerNotFoundError extends Error {
  constructor(email: string) {
    super(`Customer with email ${email} does not exist`);
    Object.setPrototypeOf(this, CustomerNotFoundError.prototype);
  }
}

export class MissingParametersError extends Error {
  constructor(params: string[]) {
    const missingParams = params.concat(', ');
    super(`You must provide the following parameters: ${missingParams}`);

    Object.setPrototypeOf(this, MissingParametersError.prototype);
  }
}

export class NotFoundPlanByIdError extends Error {
  constructor(priceId: string) {
    super(`Plan with an id ${priceId} does not exist`);

    Object.setPrototypeOf(this, NotFoundPlanByIdError.prototype);
  }
}

>>>>>>> acc8f499
export class NotFoundPromoCodeByNameError extends Error {
  constructor(promoCodeId: string) {
    super(`Promotion code with an id ${promoCodeId} does not exist`);

    Object.setPrototypeOf(this, NotFoundPromoCodeByNameError.prototype);
  }
}<|MERGE_RESOLUTION|>--- conflicted
+++ resolved
@@ -1021,7 +1021,6 @@
   }
 }
 
-<<<<<<< HEAD
 export class InvalidSeatNumberError extends Error {
   constructor(message: string) {
     super(message);
@@ -1037,7 +1036,6 @@
     Object.setPrototypeOf(this, IncompatibleSubscriptionTypesError.prototype);
   }
 }
-=======
 export class CustomerNotFoundError extends Error {
   constructor(email: string) {
     super(`Customer with email ${email} does not exist`);
@@ -1062,7 +1060,6 @@
   }
 }
 
->>>>>>> acc8f499
 export class NotFoundPromoCodeByNameError extends Error {
   constructor(promoCodeId: string) {
     super(`Promotion code with an id ${promoCodeId} does not exist`);
