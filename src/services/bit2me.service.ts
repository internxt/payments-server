--- conflicted
+++ resolved
@@ -1,10 +1,7 @@
 import { Axios, AxiosError, AxiosRequestConfig } from 'axios';
 import { AppConfig } from '../config';
 import { createHmac } from 'crypto';
-<<<<<<< HEAD
-=======
 import { HttpError } from '../errors/HttpError';
->>>>>>> ec94bc73
 
 export interface Currency {
   currencyId: string; // The ISO code of the currency (e.g., "BTC", "EUR")
@@ -37,9 +34,6 @@
   statusCode: number;
 }
 
-<<<<<<< HEAD
-interface RawInvoiceResponse {
-=======
 export interface CreateCryptoInvoicePayload {
   foreignId: string;
   priceAmount: number;
@@ -53,7 +47,6 @@
 }
 
 export interface RawInvoiceResponse {
->>>>>>> ec94bc73
   invoiceId: string;
   createdAt: string;
   updatedAt: string;
@@ -146,21 +139,7 @@
    * @returns {Promise<ParsedInvoiceCheckoutResponse>} The parsed invoice data with updated fields.
    * @throws {Error} If the API call fails or the payload is invalid.
    */
-<<<<<<< HEAD
-  async createCryptoInvoice(payload: {
-    foreignId: string;
-    priceAmount: number;
-    priceCurrency: AllowedCurrencies;
-    title: string;
-    description: string;
-    successUrl: string;
-    cancelUrl: string;
-    purchaserEmail: string;
-    securityToken: string;
-  }): Promise<ParsedCreatedInvoiceResponse> {
-=======
   async createCryptoInvoice(payload: CreateCryptoInvoicePayload): Promise<ParsedCreatedInvoiceResponse> {
->>>>>>> ec94bc73
     const payloadReq = {
       ...payload,
       receiveCurrency: AllowedCurrencies['Bitcoin'],
@@ -184,17 +163,6 @@
       };
 
       return response;
-<<<<<<< HEAD
-    } catch (err: unknown | Error | AxiosError<Bit2MeAPIError>) {
-      if (err instanceof AxiosError) {
-        const { response } = err;
-        const data = response?.data as Bit2MeAPIError;
-
-        throw new Error(
-          `Status ${data.statusCode} received -> ${data.message.join(',')} / payload ${JSON.stringify(payloadReq)}
-        `,
-        );
-=======
     } catch (err: unknown) {
       if (err instanceof AxiosError) {
         const { response } = err;
@@ -203,7 +171,6 @@
         `;
 
         throw new HttpError(message, data.statusCode);
->>>>>>> ec94bc73
       } else {
         throw err;
       }
@@ -218,16 +185,10 @@
    * @throws {Error} If the API call fails or the invoice ID is invalid.
    */
   async checkoutInvoice(invoiceId: string, currencyId: AllowedCurrencies): Promise<ParsedInvoiceResponse> {
-<<<<<<< HEAD
-    const payload = {
-      currencyId,
-      networkId: 'networkId',
-=======
     const currencyInfo = await this.getCurrencyByCurrencyId(currencyId);
     const payload = {
       currencyId,
       networkId: currencyInfo.networks[0].platformId,
->>>>>>> ec94bc73
     };
     const params: AxiosRequestConfig = {
       method: 'PUT',
@@ -286,8 +247,6 @@
       }
     }
   }
-<<<<<<< HEAD
-=======
 
   async getCurrencyByCurrencyId(currencyId: Currency['currencyId']): Promise<Currency> {
     const params: AxiosRequestConfig = {
@@ -311,5 +270,4 @@
       }
     }
   }
->>>>>>> ec94bc73
 }