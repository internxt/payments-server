--- conflicted
+++ resolved
@@ -4,15 +4,11 @@
 import { DisplayPrice } from '../core/users/DisplayPrice';
 import { ProductsRepository } from '../core/users/ProductsRepository';
 import { User, UserSubscription, UserType } from '../core/users/User';
-import { AllowedCurrencies, Bit2MeService } from './bit2me.service';
+import { Bit2MeService } from './bit2me.service';
 import { BadRequestError, NotFoundError } from '../errors/Errors';
 import config from '../config';
 import { generateQrCodeUrl } from '../utils/generateQrCodeUrl';
-<<<<<<< HEAD
-import { AllowedCryptoCurrencies, CurrencyAdapter } from './currencyAdapter.service';
-=======
 import { isCryptoCurrency, normalizeForBit2Me, normalizeForStripe } from '../utils/currency';
->>>>>>> 9551d11f
 
 type Customer = Stripe.Customer;
 export type CustomerId = Customer['id'];
@@ -422,20 +418,9 @@
     let couponId: string | undefined = undefined;
     const normalizedCurrencyForStripe = normalizeForStripe(currency);
 
-    if (!CurrencyAdapter.isValidCurrency(currency)) {
-      throw new BadRequestError(`Unsupported currency: ${currency}`);
-    }
-
-    const isCryptoCurrency = CurrencyAdapter.isCryptoCurrency(currency);
-    const currencyForStripeInvoice = CurrencyAdapter.normalizeForStripe(currency);
-
     const invoice = await this.provider.invoices.create({
       customer: customerId,
-<<<<<<< HEAD
-      currency: currencyForStripeInvoice,
-=======
       currency: normalizedCurrencyForStripe,
->>>>>>> 9551d11f
       payment_settings: {
         payment_method_types: ['card', 'paypal'],
       },
@@ -470,21 +455,13 @@
     }
 
     const isLifetime = invoiceItem.price?.type === 'one_time';
-<<<<<<< HEAD
-    if (isLifetime && isCryptoCurrency) {
-      const cryptoInvoice = await this.bit2MeService.createCryptoInvoice({
-        description: `Payment for lifetime product ${priceId}`,
-        priceAmount: finalizedInvoice.total / 100,
-        priceCurrency: 'EUR',
-=======
 
     if (isLifetime && isCryptoCurrency(currency)) {
       const normalizedCurrencyForBit2Me = normalizeForBit2Me(currency);
       const invoice = await this.bit2MeService.createCryptoInvoice({
         description: `Payment for lifetime product ${priceId}`,
-        priceAmount: invoiceItem.amount,
-        priceCurrency: normalizedCurrencyForBit2Me as AllowedCurrencies,
->>>>>>> 9551d11f
+        priceAmount: finalizedInvoice.total / 100,
+        priceCurrency: 'EUR',
         title: `Invoice from Stripe ${finalizedInvoice.id}`,
         securityToken: jwt.sign(
           {
@@ -500,16 +477,9 @@
         purchaserEmail: userEmail,
       });
 
-<<<<<<< HEAD
-      const normalizedCurrencyForBit2Me = CurrencyAdapter.normalizeForBit2Me(currency);
-      const checkoutPayload = await this.bit2MeService.checkoutInvoice(
-        cryptoInvoice.invoiceId,
-        normalizedCurrencyForBit2Me as AllowedCryptoCurrencies,
-=======
       const checkoutPayload = await this.bit2MeService.checkoutInvoice(
         invoice.invoiceId,
         normalizedCurrencyForBit2Me as AllowedCurrencies,
->>>>>>> 9551d11f
       );
 
       return {
