import { FastifyInstance } from 'fastify';
import { type AppConfig } from './config';
import { UsersService } from './services/users.service';
import { PaymentService } from './services/payment.service';
import fastifyJwt from '@fastify/jwt';
import { User } from './core/users/User';
<<<<<<< HEAD
import fastifyLimit from '@fastify/rate-limit';

export default function (paymentService: PaymentService, usersService: UsersService, config: AppConfig) {
  async function assertUser(req: FastifyRequest, rep: FastifyReply): Promise<User> {
    const { uuid } = req.user.payload;
    try {
      return await usersService.findUserByUuid(uuid);
    } catch (err) {
      if (err instanceof UserNotFoundError) {
        req.log.info(`User with uuid ${uuid} was not found`);
        return rep.status(404).send({ message: 'User not found' });
      }
      throw err;
    }
  }

  return async function (fastify: FastifyInstance) {
    fastify.register(fastifyJwt, { secret: config.JWT_SECRET });
    fastify.register(fastifyLimit, {
      max: 30, // Set according to stripe limits.
=======
import { assertUser } from './utils/assertUser';
// eslint-disable-next-line @typescript-eslint/no-var-requires
const rateLimit = require('fastify-rate-limit');

export default function (paymentService: PaymentService, usersService: UsersService, config: AppConfig) {
  return async function (fastify: FastifyInstance) {
    fastify.register(fastifyJwt, { secret: config.JWT_SECRET });
    fastify.register(rateLimit, {
      max: 30,
>>>>>>> 1a8cf06c
      timeWindow: '1 second',
    });
    fastify.addHook('onRequest', async (request, reply) => {
      try {
        await request.jwtVerify();
      } catch (err) {
        request.log.warn(`JWT verification failed with error: ${(err as Error).message}`);
        reply.status(401).send();
      }
    });

    fastify.get('/get-user-subscription', async (req, rep) => {
      let response: { planId: string; type: string; uuid: string };

      const user: User = await assertUser(req, rep, usersService);

      if (user.lifetime) {
        const invoices = await paymentService.getInvoicesFromUser(user.customerId, { limit: 100 });

        if (invoices.length > 0) {
          const oneTimePurchases = invoices
            .filter(
              (invoice) => invoice.paid && !invoice.subscription && invoice?.lines?.data[0]?.price?.type === 'one_time',
            )
            .map((invoice) => ({ price: invoice.lines.data[0].price, planId: invoice.lines.data[0].price?.product }));
          response = {
            planId: oneTimePurchases[0].planId as string,
            type: 'lifetime',
            uuid: user.uuid,
          };
        } else {
          const planId = await paymentService.getPlanIdFromLastPayment(user.customerId, { limit: 100 });

          if (!planId) {
            throw new Error('Unable to find planId');
          }
          response = {
            planId: planId,
            type: 'lifetime',
            uuid: user.uuid,
          };
        }
      } else {
        const subscription = (await paymentService.getUserSubscription(user.customerId)) as any;
        response = {
          planId: subscription.planId,
          type: subscription.type,
          uuid: user.uuid,
        };
      }

      return response;
    });
  };
}<|MERGE_RESOLUTION|>--- conflicted
+++ resolved
@@ -4,38 +4,14 @@
 import { PaymentService } from './services/payment.service';
 import fastifyJwt from '@fastify/jwt';
 import { User } from './core/users/User';
-<<<<<<< HEAD
+import { assertUser } from './utils/assertUser';
 import fastifyLimit from '@fastify/rate-limit';
-
-export default function (paymentService: PaymentService, usersService: UsersService, config: AppConfig) {
-  async function assertUser(req: FastifyRequest, rep: FastifyReply): Promise<User> {
-    const { uuid } = req.user.payload;
-    try {
-      return await usersService.findUserByUuid(uuid);
-    } catch (err) {
-      if (err instanceof UserNotFoundError) {
-        req.log.info(`User with uuid ${uuid} was not found`);
-        return rep.status(404).send({ message: 'User not found' });
-      }
-      throw err;
-    }
-  }
-
-  return async function (fastify: FastifyInstance) {
-    fastify.register(fastifyJwt, { secret: config.JWT_SECRET });
-    fastify.register(fastifyLimit, {
-      max: 30, // Set according to stripe limits.
-=======
-import { assertUser } from './utils/assertUser';
-// eslint-disable-next-line @typescript-eslint/no-var-requires
-const rateLimit = require('fastify-rate-limit');
 
 export default function (paymentService: PaymentService, usersService: UsersService, config: AppConfig) {
   return async function (fastify: FastifyInstance) {
     fastify.register(fastifyJwt, { secret: config.JWT_SECRET });
-    fastify.register(rateLimit, {
+    fastify.register(fastifyLimit, {
       max: 30,
->>>>>>> 1a8cf06c
       timeWindow: '1 second',
     });
     fastify.addHook('onRequest', async (request, reply) => {
