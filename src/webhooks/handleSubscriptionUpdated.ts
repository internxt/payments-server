import { FastifyLoggerInstance } from 'fastify';
import Stripe from 'stripe';
import CacheService from '../services/CacheService';
import { PaymentService } from '../services/PaymentService';
import { StorageService } from '../services/StorageService';
import { UsersService } from '../services/UsersService';
import { AppConfig } from '../config';
import { UserType } from '../core/users/User';
import { ObjectStorageService } from '../services/ObjectStorageService';

function isObjectStorageProduct(meta: Stripe.Metadata): boolean {
  return !!meta && !!meta.type && meta.type === 'object-storage';
}

async function handleObjectStorageScheduledForCancelation(
  customer: Stripe.Customer,
  subscription: Stripe.Subscription,
  objectStorageService: ObjectStorageService,
  logger: FastifyLoggerInstance,
): Promise<void> {
  logger.info(`Deleting object storage customer ${customer.id} with sub ${subscription.id}`);

  await objectStorageService.deleteAccount({
    customerId: customer.id,
  });

  logger.info(`Object storage customer ${customer.id} with sub ${subscription.id} deleted successfully`);
}

async function handleObjectStorageProduct(
  product: Stripe.Product,
  customer: Stripe.Customer,
  subscription: Stripe.Subscription,
  paymentsService: PaymentService,
  logger: FastifyLoggerInstance,
): Promise<void> {
  const subscriptionScheduledForCancelation =
    subscription.cancellation_details && subscription.cancellation_details.reason === 'cancellation_requested';
  const subscriptionCancelled = subscription.status === 'canceled';

  if (subscriptionCancelled || subscriptionScheduledForCancelation) {
    logger.error(`Sub ${subscription.id} is/is being canceled, it should not be processed by object storage handler`);
    throw new Error(
      `Sub ${subscription.id} is/is being canceled, it should not be processed by object storage handler`,
    );
  }

  if (customer.deleted) {
    throw new Error('Customer has been deleted');
  }

  if (subscription.items.data.length !== 1) {
    throw new Error('Unexpected items length for object storage');
  }

  if (!customer.email) {
    throw new Error('Missing customer email on subscription updated');
  }

  await paymentsService.billCardVerificationCharge(
    customer.id, 
    subscription.currency,
    subscription.default_payment_method ? (subscription.default_payment_method as string) : undefined, 
  );

<<<<<<< HEAD
  logger.info(`Customer ${customer.id} with sub ${subscription.id} has been updated successfully`);
=======
  logger.info(`Customer ${customer.id} with sub ${subscription.id} has been billed successfully`);
>>>>>>> df94e122
}

export default async function handleSubscriptionUpdated(
  storageService: StorageService,
  usersService: UsersService,
  subscription: Stripe.Subscription,
  cacheService: CacheService,
  paymentService: PaymentService,
  objectStorageService: ObjectStorageService,
  log: FastifyLoggerInstance,
  config: AppConfig,
): Promise<void> {
  let uuid = '';
  const customerId = subscription.customer as string;
  const isSubscriptionCanceled = subscription.status === 'canceled';
  const subscriptionScheduledForCancelation =
    subscription.cancellation_details && subscription.cancellation_details.reason === 'cancellation_requested';
  const productId = subscription.items.data[0].price.product as string;
  const product = await paymentService.getProduct(productId);
  const { metadata: productMetadata } = product;

  if (isObjectStorageProduct(productMetadata)) {
    log.info(`Object storage customer ${customerId} with sub ${subscription.id} updated its sub`);

    if (isSubscriptionCanceled) {
      log.info(`Object storage customer ${customerId} with sub ${subscription.id} has been canceled`);
    } else if (subscriptionScheduledForCancelation) {
      log.info(`Object storage customer ${customerId} with sub ${subscription.id} has been scheduled for cancelation`);

      await handleObjectStorageScheduledForCancelation(
        (await paymentService.getCustomer(customerId)) as Stripe.Customer,
        subscription,
        objectStorageService,
        log,
      );
    } else {
      await handleObjectStorageProduct(
        product,
        (await paymentService.getCustomer(customerId)) as Stripe.Customer,
        subscription,
        paymentService,
        log,
      );
    }
    return;
  }

  try {
    const { uuid: userUuid, lifetime } = await usersService.findUserByCustomerID(customerId);
    uuid = userUuid;
    if (lifetime) {
      return;
    }
  } catch (error) {
    log.error(`Error in handleSubscriptionUpdated trying to fetch the customer by ID ${customerId}`);
    return;
  }

  const productType = productMetadata?.type === UserType.Business ? UserType.Business : UserType.Individual;

  try {
    await cacheService.clearSubscription(customerId, productType);
  } catch (err) {
    log.error(`Error in handleSubscriptionUpdated after trying to clear ${customerId} subscription`);
  }

  if (productType === UserType.Business) {
    if (isSubscriptionCanceled) {
      return usersService.destroyWorkspace(uuid);
    }

    // const customer = await paymentService.getCustomer(customerId);
    // if (customer.deleted) {
    //   log.error(`Customer object could not be retrieved in subscription updated handler with id ${customer.id}`);
    //   return;
    // }
    // const { maxSpaceBytes: priceMaxSpaceBytes } = subscription.items.data[0].price.metadata as PriceMetadata;
    // const amountOfSeats = subscription.items.data[0]!.quantity!;

    // return usersService.updateWorkspaceStorage(uuid, parseInt(priceMaxSpaceBytes), amountOfSeats);
  }

  // const bytesSpace = isSubscriptionCanceled
  //   ? FREE_PLAN_BYTES_SPACE
  //   : parseInt((subscription.items.data[0].price.metadata as unknown as PriceMetadata).maxSpaceBytes);

  // const planId = isSubscriptionCanceled ? FREE_INDIVIDUAL_TIER : productId;
  // try {
  //   await updateUserTier(uuid, planId, config);
  // } catch (err) {
  //   log.error(`Error while updating user tier: uuid: ${uuid} `);
  //   log.error(err);
  //   throw err;
  // }

  // return storageService.changeStorage(uuid, bytesSpace);
}<|MERGE_RESOLUTION|>--- conflicted
+++ resolved
@@ -58,16 +58,12 @@
   }
 
   await paymentsService.billCardVerificationCharge(
-    customer.id, 
+    customer.id,
     subscription.currency,
-    subscription.default_payment_method ? (subscription.default_payment_method as string) : undefined, 
+    subscription.default_payment_method ? (subscription.default_payment_method as string) : undefined,
   );
 
-<<<<<<< HEAD
-  logger.info(`Customer ${customer.id} with sub ${subscription.id} has been updated successfully`);
-=======
   logger.info(`Customer ${customer.id} with sub ${subscription.id} has been billed successfully`);
->>>>>>> df94e122
 }
 
 export default async function handleSubscriptionUpdated(
