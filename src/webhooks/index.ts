import { FastifyInstance } from 'fastify';
import Stripe from 'stripe';
import { type AppConfig } from '../config';
import { StorageService } from '../services/StorageService';
import { UsersService } from '../services/UsersService';
import handleSubscriptionCanceled from './handleSubscriptionCanceled';
import handleSubscriptionUpdated from './handleSubscriptionUpdated';
import { PaymentService } from '../services/PaymentService';
import handlePaymentIntentCompleted from './handlePaymentIntentCompleted';
import CacheService from '../services/CacheService';
import handleLifetimeRefunded from './handleLifetimeRefunded';
<<<<<<< HEAD
import handleCheckoutSessionCompleted from './handleCheckoutSessionCompleted';
=======
import handleSetupIntentSucceded from './handleSetupIntentSucceded';
>>>>>>> 4b80d079

export default function (
  stripe: Stripe,
  storageService: StorageService,
  usersService: UsersService,
  paymentService: PaymentService,
  config: AppConfig,
  cacheService: CacheService,
) {
  return async function (fastify: FastifyInstance) {
    fastify.addContentTypeParser('application/json', { parseAs: 'buffer' }, function (req, body, done) {
      done(null, body);
    });

    fastify.post<{ Body: Buffer }>('/webhook', async (req, rep) => {
      const sig = req.headers['stripe-signature'] as string;

      let event: Stripe.Event;
      try {
        event = stripe.webhooks.constructEvent(req.body, sig, config.STRIPE_WEBHOOK_KEY);
      } catch (err) {
        if (err instanceof Stripe.errors.StripeSignatureVerificationError) {
          fastify.log.info('Stripe event could not be verified');
          return rep.status(401).send();
        } else {
          throw err;
        }
      }
      fastify.log.info(`Stripe event received: ${event.type}, id: ${event.id}`);

      switch (event.type) {
        case 'customer.subscription.deleted':
          await handleSubscriptionCanceled(
            storageService,
            usersService,
<<<<<<< HEAD
            event.data.object.customer as string,
=======
            paymentService,
            event.data.object as Stripe.Subscription,
>>>>>>> 4b80d079
            cacheService,
            fastify.log,
            config,
          );
          break;
        case 'customer.subscription.updated':
          await handleSubscriptionUpdated(
            storageService,
            usersService,
            event.data.object,
            cacheService,
            paymentService,
            fastify.log,
            config,
          );
          break;
<<<<<<< HEAD
        case 'payment_method.attached':
          await handlePaymentMethodAttached(paymentService, event.data.object.customer as string, event.data.object.id);
          break;

        case 'payment_intent.succeeded':
          await handlePaymentIntentCompleted(
            event.data.object,
            stripe,
            usersService,
            paymentService,
            fastify.log,
            cacheService,
            config,
          );
          break;
=======
>>>>>>> 4b80d079
        case 'checkout.session.completed':
          await handleCheckoutSessionCompleted(
            event.data.object,
            stripe,
            usersService,
            paymentService,
            fastify.log,
            cacheService,
            config,
          );
          break;
        case 'setup_intent.succeeded':
          await handleSetupIntentSucceded(
            event.data.object as Stripe.SetupIntent,
            paymentService,
          );
          break;
        case 'checkout.session.async_payment_succeeded':
          await handleCheckoutSessionCompleted(
            event.data.object,
            stripe,
            usersService,
            paymentService,
            fastify.log,
            cacheService,
            config,
          );
          break;
        case 'charge.refunded':
          await handleLifetimeRefunded(
            storageService,
            usersService,
            event.data.object.customer as string,
            cacheService,
            fastify.log,
            config,
          );
          break;
        default:
          fastify.log.info(`No handler registered for event: ${event.type}, id: ${event.id}`);
      }

      return rep.status(204).send();
    });
  };
}<|MERGE_RESOLUTION|>--- conflicted
+++ resolved
@@ -9,11 +9,7 @@
 import handlePaymentIntentCompleted from './handlePaymentIntentCompleted';
 import CacheService from '../services/CacheService';
 import handleLifetimeRefunded from './handleLifetimeRefunded';
-<<<<<<< HEAD
-import handleCheckoutSessionCompleted from './handleCheckoutSessionCompleted';
-=======
 import handleSetupIntentSucceded from './handleSetupIntentSucceded';
->>>>>>> 4b80d079
 
 export default function (
   stripe: Stripe,
@@ -49,12 +45,8 @@
           await handleSubscriptionCanceled(
             storageService,
             usersService,
-<<<<<<< HEAD
-            event.data.object.customer as string,
-=======
             paymentService,
             event.data.object as Stripe.Subscription,
->>>>>>> 4b80d079
             cacheService,
             fastify.log,
             config,
@@ -71,7 +63,6 @@
             config,
           );
           break;
-<<<<<<< HEAD
         case 'payment_method.attached':
           await handlePaymentMethodAttached(paymentService, event.data.object.customer as string, event.data.object.id);
           break;
@@ -87,8 +78,6 @@
             config,
           );
           break;
-=======
->>>>>>> 4b80d079
         case 'checkout.session.completed':
           await handleCheckoutSessionCompleted(
             event.data.object,
@@ -101,10 +90,7 @@
           );
           break;
         case 'setup_intent.succeeded':
-          await handleSetupIntentSucceded(
-            event.data.object as Stripe.SetupIntent,
-            paymentService,
-          );
+          await handleSetupIntentSucceded(event.data.object as Stripe.SetupIntent, paymentService);
           break;
         case 'checkout.session.async_payment_succeeded':
           await handleCheckoutSessionCompleted(
