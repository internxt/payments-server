/* eslint-disable max-len */
import { FastifyBaseLogger } from 'fastify';
import Stripe from 'stripe';
import { type AppConfig } from '../config';
import CacheService from '../services/cache.service';
import { PaymentService, PriceMetadata } from '../services/payment.service';
import { CouponNotBeingTrackedError, UsersService } from '../services/users.service';
import { ObjectStorageService } from '../services/objectStorage.service';
import { UserType } from '../core/users/User';
import { handleOldInvoiceCompletedFlow } from './utils/handleOldInvoiceCompletedFlow';

function isProduct(product: Stripe.Product | Stripe.DeletedProduct): product is Stripe.Product {
  return (
    (product as Stripe.Product).metadata &&
    !!(product as Stripe.Product).metadata.type &&
    (product as Stripe.Product).metadata.type === 'object-storage'
  );
}

export async function handleObjectStorageInvoiceCompleted(
  customer: Stripe.Customer,
  invoice: Stripe.Invoice,
  objectStorageService: ObjectStorageService,
  paymentService: PaymentService,
  log: FastifyBaseLogger,
) {
  if (invoice.lines.data.length !== 1) {
    log.info(`Invoice ${invoice.id} not handled by object-storage handler due to lines length`);
    return;
  }

  const [item] = invoice.lines.data;
  const { customer_email } = invoice;
  const { price } = item;

  if (!price || !price.product) {
    log.info(`Invoice ${invoice.id} not handled by object-storage handler`);
    return;
  }

  const product = await paymentService.getProduct(price.product as string);

  if (!isProduct(product)) {
    log.info(`Invoice ${invoice.id} for product ${price.product} is not an object-storage product`);
    return;
  }

  await objectStorageService.reactivateAccount({ customerId: customer.id });

  log.info(
    `Object Storage user ${customer_email} (customer ${customer.id}) has been reactivated (if it was suspended)`,
  );
}

export default async function handleInvoiceCompleted(
  session: Stripe.Invoice,
  usersService: UsersService,
  paymentService: PaymentService,
  log: FastifyBaseLogger,
  cacheService: CacheService,
  config: AppConfig,
  objectStorageService: ObjectStorageService,
): Promise<void> {
  if (session.status !== 'paid') {
    log.info(`Invoice processed without action, ${session.customer_email} has not paid successfully`);
    return;
  }

  const customer = await paymentService.getCustomer(session.customer as string);

  if (customer.deleted) {
    log.error(
      `Customer ${session.customer} could not be retrieved in invoice.payment_succeeded event for invoice ${session.id}`,
    );
    return;
  }

<<<<<<< HEAD
  const items = await paymentService.getInvoiceLineItems(session.id);
  const price = items.data?.[0].price;

=======
  const items = await paymentService.getInvoiceLineItems(session.id as string);
  const price = items.data?.[0].price;
>>>>>>> 477d54d7
  if (!price) {
    log.error(`Invoice completed does not contain price, customer: ${session.customer_email}`);
    return;
  }

  const product = price?.product as Stripe.Product;
  const productType = product.metadata?.type;
  const isBusinessPlan = productType === UserType.Business;
  const isObjStoragePlan = productType === UserType.ObjectStorage;

  if (isObjStoragePlan) {
    await handleObjectStorageInvoiceCompleted(customer, session, objectStorageService, paymentService, log);
  }

  if (!price.metadata.maxSpaceBytes) {
    log.error(`Invoice completed with a price without maxSpaceBytes as metadata. customer: ${session.customer_email}`);
    return;
  }

  let user: { uuid: string };
  const { maxSpaceBytes, planType } = price.metadata as PriceMetadata;
  const isLifetimePlan = planType === 'one_time';

  try {
    const userActiveSubscription = await paymentService.getActiveSubscriptions(customer.id);
    const hasIndividualActiveSubscription = userActiveSubscription.find(
      (sub) =>
        sub.product?.metadata.type !== UserType.Business && sub.product?.metadata.type !== UserType.ObjectStorage,
    );
    const shouldCancelCurrentActiveSubscription = isLifetimePlan && hasIndividualActiveSubscription;

    if (shouldCancelCurrentActiveSubscription) {
      await paymentService.cancelSubscription(hasIndividualActiveSubscription.id);
    }
  } catch (error) {
    log.error(
      `Error getting active user subscriptions in payment intent completed handler, email: ${session.customer_email}`,
    );
  }

  const email = customer.email ?? session.customer_email;

  try {
    user = await usersService.findUserByCustomerID(customer.id);
  } catch (err) {
    if (email) {
      const response = await usersService.findUserByEmail(email);
      user = response.data;
    } else {
      log.error(`Error searching for an user by email in checkout session completed handler, email: ${email}`);
      log.error(err);
      throw err;
    }
  }

  try {
    await handleOldInvoiceCompletedFlow({
      config,
      customer,
      isBusinessPlan,
      log,
      maxSpaceBytes,
      product,
      subscriptionSeats: items.data[0].quantity,
      usersService,
      userUuid: user.uuid,
    });
  } catch (error) {
    const err = error as Error;
    log.error(`ERROR APPLYING USER FEATURES: ${err.stack ?? err.message}`);
    throw error;
  }

  try {
    const { lifetime } = await usersService.findUserByCustomerID(customer.id);
    const isLifetimeCurrentSub = isBusinessPlan ? lifetime : isLifetimePlan;
    await usersService.updateUser(customer.id, {
      lifetime: isLifetimeCurrentSub,
    });
  } catch {
    await usersService.insertUser({
      customerId: customer.id,
      uuid: user.uuid,
      lifetime: isLifetimePlan,
    });
  }

  try {
    if (session.id) {
      const userData = await usersService.findUserByUuid(user.uuid);
      const areDiscounts = items.data[0].discounts.length > 0;

      if (areDiscounts) {
        const coupon = (items.data[0].discounts[0] as Stripe.Discount).coupon;

        if (coupon) {
          await usersService.storeCouponUsedByUser(userData, coupon.id);
        }
      }
    }
  } catch (err) {
    const error = err as Error;
    if (!(err instanceof CouponNotBeingTrackedError)) {
      log.error(`Error while adding user ${user.uuid} and coupon: ${error.stack ?? error.message}`);
      log.error(error);
    }
  }

  try {
    await cacheService.clearSubscription(customer.id);
  } catch (err) {
    log.error(`Error in handleCheckoutSessionCompleted after trying to clear ${customer.id} subscription`);
  }
}<|MERGE_RESOLUTION|>--- conflicted
+++ resolved
@@ -75,14 +75,8 @@
     return;
   }
 
-<<<<<<< HEAD
-  const items = await paymentService.getInvoiceLineItems(session.id);
-  const price = items.data?.[0].price;
-
-=======
   const items = await paymentService.getInvoiceLineItems(session.id as string);
   const price = items.data?.[0].price;
->>>>>>> 477d54d7
   if (!price) {
     log.error(`Invoice completed does not contain price, customer: ${session.customer_email}`);
     return;
