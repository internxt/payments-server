--- conflicted
+++ resolved
@@ -2,11 +2,7 @@
 import { DetermineLifetimeConditions } from '../../../core/users/DetermineLifetimeConditions';
 import { FastifyBaseLogger } from 'fastify';
 import { PaymentService, PriceMetadata } from '../../../services/payment.service';
-<<<<<<< HEAD
 import { User, UserType } from '../../../core/users/User';
-=======
-import { User } from '../../../core/users/User';
->>>>>>> f2385560
 import { ObjectStorageWebhookHandler } from '../ObjectStorageWebhookHandler';
 import { TierNotFoundError, TiersService } from '../../../services/tiers.service';
 import { UserNotFoundError, CouponNotBeingTrackedError, UsersService } from '../../../services/users.service';
@@ -31,7 +27,6 @@
   private readonly tiersService: TiersService;
   private readonly usersService: UsersService;
   private readonly cacheService: CacheService;
-<<<<<<< HEAD
 
   constructor({
     logger,
@@ -153,36 +148,6 @@
     await this.clearUserRelatedCache(customerId, userUuid);
 
     Logger.info(`Invoice ${invoiceId} processed successfully for user ${userUuid}`);
-=======
-
-  constructor({
-    logger,
-    determineLifetimeConditions,
-    objectStorageWebhookHandler,
-    paymentService,
-    storageService,
-    tiersService,
-    usersService,
-    cacheService,
-  }: {
-    logger: FastifyBaseLogger;
-    determineLifetimeConditions: DetermineLifetimeConditions;
-    objectStorageWebhookHandler: ObjectStorageWebhookHandler;
-    paymentService: PaymentService;
-    storageService: StorageService;
-    tiersService: TiersService;
-    usersService: UsersService;
-    cacheService: CacheService;
-  }) {
-    this.logger = logger;
-    this.determineLifetimeConditions = determineLifetimeConditions;
-    this.objectStorageWebhookHandler = objectStorageWebhookHandler;
-    this.paymentService = paymentService;
-    this.storageService = storageService;
-    this.tiersService = tiersService;
-    this.usersService = usersService;
-    this.cacheService = cacheService;
->>>>>>> f2385560
   }
 
   /**
@@ -399,14 +364,6 @@
   }): Promise<void> {
     const { id: tierId, billingType: newBillingType } = newTier;
     try {
-<<<<<<< HEAD
-      const userTiers = await this.tiersService.getTiersProductsByUserId(userId).catch((error) => {
-        if (error instanceof TierNotFoundError) {
-          return [];
-        }
-        throw error;
-      });
-=======
       let userTiers: Tier[];
 
       try {
@@ -418,7 +375,6 @@
           throw error;
         }
       }
->>>>>>> f2385560
 
       const userAlreadyHasIndividualPlan = userTiers.find((userTier) => {
         return !userTier.featuresPerService[Service.Drive].workspaces.enabled;
@@ -441,20 +397,12 @@
       const newMaxSpace = Number(newTier.featuresPerService[Service.Drive].maxSpaceBytes ?? 0);
 
       const isLifetimePlan = newBillingType === 'lifetime' && existingTier.billingType === 'lifetime';
-<<<<<<< HEAD
-
-      const shouldUpdateUserTier =
-        isBillingTypeDifferent ||
-        (isLifetimePlan && existingTier.id !== tierId && newMaxSpace > existingMaxSpace) ||
-        (!isLifetimePlan && existingTier.id !== tierId);
-=======
       const isADifferentTier = existingTier.id !== tierId;
 
       const shouldUpdateUserTier =
         isBillingTypeDifferent ||
         (isLifetimePlan && isADifferentTier && newMaxSpace > existingMaxSpace) ||
         (!isLifetimePlan && isADifferentTier);
->>>>>>> f2385560
 
       if (shouldUpdateUserTier) {
         await this.tiersService.updateTierToUser(userId, existingTier.id, tierId);
