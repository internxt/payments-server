--- conflicted
+++ resolved
@@ -199,22 +199,14 @@
     );
 
     fastify.get<{
-<<<<<<< HEAD
       Querystring: { subscriptionType?: 'individual' | 'business' };
-=======
-      Querystring: { subscriptionType?: 'business' | 'individual' };
->>>>>>> 12aa087e
     }>(
       '/subscriptions',
       {
         schema: {
           querystring: {
             type: 'object',
-<<<<<<< HEAD
             properties: { subscriptionType: { type: 'string', enum: ['individual', 'business'] } },
-=======
-            properties: { subscriptionType: { type: 'string', enum: ['business', 'individual'] } },
->>>>>>> 12aa087e
           },
         },
       },
