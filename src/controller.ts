--- conflicted
+++ resolved
@@ -70,17 +70,13 @@
       }
     });
 
-<<<<<<< HEAD
-    fastify.get<{ Querystring: { limit: number; starting_after?: string; subscription?: string } }>(
-=======
     fastify.get('/users/exists', async (req, rep) => {
       await assertUser(req, rep);
 
       return rep.status(200).send();
     });
 
-    fastify.get<{ Querystring: { limit: number; starting_after?: string } }>(
->>>>>>> 6a3b71f6
+    fastify.get<{ Querystring: { limit: number; starting_after?: string; subscription?: string } }>(
       '/invoices',
       {
         schema: {
