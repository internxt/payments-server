import { FastifyInstance, FastifyReply, FastifyRequest } from 'fastify';
import jwt from 'jsonwebtoken';
import { type AppConfig } from './config';
import { UserNotFoundError, UsersService } from './services/UsersService';
import {
  CouponCodeError,
  IncompatibleSubscriptionTypesError,
  InvalidSeatNumberError,
  CustomerId,
  CustomerNotFoundError,
  ExistingSubscriptionError,
  MissingParametersError,
  NotFoundPlanByIdError,
  NotFoundPromoCodeByNameError,
  PaymentService,
  PromoCodeIsNotValidError,
  UserAlreadyExistsError,
} from './services/PaymentService';
import fastifyJwt from '@fastify/jwt';
import { User, UserSubscription, UserType } from './core/users/User';
import CacheService from './services/CacheService';
import Stripe from 'stripe';
import {
  InvalidLicenseCodeError,
  LicenseCodeAlreadyAppliedError,
  LicenseCodesService,
} from './services/LicenseCodesService';
import { Coupon } from './core/coupons/Coupon';
// eslint-disable-next-line @typescript-eslint/no-var-requires
const rateLimit = require('fastify-rate-limit');

type AllowedMethods = 'GET' | 'POST';

export const allowedCurrency = ['eur', 'usd'];

const allowedRoutes: {
  [key: string]: AllowedMethods[];
} = {
  '/prices': ['GET'],
  '/is-unique-code-available': ['GET'],
  '/plan-by-id': ['GET'],
  '/promo-code-by-name': ['GET'],
  '/promo-code-info': ['GET'],
  '/object-storage-plan-by-id': ['GET'],
  '/create-customer-for-object-storage': ['POST'],
  '/payment-intent-for-object-storage': ['GET'],
  '/create-subscription-for-object-storage': ['POST'],
};

export default function (
  paymentService: PaymentService,
  usersService: UsersService,
  config: AppConfig,
  cacheService: CacheService,
  licenseCodesService: LicenseCodesService,
) {
  async function assertUser(req: FastifyRequest, rep: FastifyReply): Promise<User> {
    const { uuid } = req.user.payload;
    try {
      return await usersService.findUserByUuid(uuid);
    } catch (err) {
      if (err instanceof UserNotFoundError) {
        req.log.info(`User with uuid ${uuid} was not found`);
        return rep.status(404).send({ message: 'User not found' });
      }
      throw err;
    }
  }

  return async function (fastify: FastifyInstance) {
    fastify.register(fastifyJwt, { secret: config.JWT_SECRET });
    fastify.register(rateLimit, {
      max: 1000,
      timeWindow: '1 minute',
    });
    fastify.addHook('onRequest', async (request, reply) => {
      try {
        const config: { url?: string; method?: AllowedMethods } = request.context.config;
        if (
          config.method &&
          config.url &&
          allowedRoutes[config.url] &&
          allowedRoutes[config.url].includes(config.method)
        ) {
          return;
        }
        await request.jwtVerify();
      } catch (err) {
        request.log.warn(`JWT verification failed with error: ${(err as Error).message}`);
        reply.status(401).send();
      }
    });

    fastify.post<{ Body: { name: string; email: string; country?: string; companyVatId?: string } }>(
      '/create-customer-for-object-storage',
      {
        schema: {
          body: {
            type: 'object',
            required: ['email', 'name'],
            properties: {
              name: { type: 'string' },
              email: { type: 'string' },
              country: { type: 'string' },
              companyVatId: { type: 'string' },
            },
          },
        },
        config: {
          rateLimit: {
            max: 5,
            timeWindow: '1 hour',
          },
        },
      },
      async (req, res) => {
        const { name, email, country, companyVatId } = req.body;

        if (!email) {
          return res.status(404).send({
            message: 'Email should be provided',
          });
        }
        try {
          const { id } = await paymentService.createCustomerForProduct(
            {
              name,
              email,
            },
            country,
            companyVatId,
          );

          const token = jwt.sign(
            {
              customerId: id,
            },
            config.JWT_SECRET,
          );

          return res.send({
            customerId: id,
            token,
          });
        } catch (err) {
          const error = err as Error;
          if (err instanceof UserAlreadyExistsError) {
            return res.status(409).send(err.message);
          }
          req.log.error(`ERROR WHILE CREATING CUSTOMER: ${error.stack ?? error.message}`);
          return res.status(500).send({
            message: 'Internal Server Error',
          });
        }
      },
    );

    fastify.post<{ Body: { name: string; email: string; country?: string; companyVatId?: string } }>(
      '/create-customer',
      {
        schema: {
          body: {
            type: 'object',
            required: ['email', 'name'],
            properties: {
              name: { type: 'string' },
              email: { type: 'string' },
              country: { type: 'string' },
              companyVatId: { type: 'string' },
            },
          },
        },
        config: {
          rateLimit: {
            max: 5,
            timeWindow: '1 hour',
          },
        },
      },
      async (req, res) => {
        const { name, email, country, companyVatId } = req.body;

        if (!email) {
          return res.status(404).send({
            message: 'Email should be provided',
          });
        }

        try {
<<<<<<< HEAD
          const { id } = await paymentService.createCustomerForProduct(
            {
              name,
              email,
            },
            country,
            companyVatId,
          );
=======
          const { id } = await paymentService.createCustomerForProduct({
            name,
            email,
          });
>>>>>>> b04029e7

          const token = jwt.sign(
            {
              customerId: id,
            },
            config.JWT_SECRET,
          );

          return res.send({
            customerId: id,
            token,
          });
        } catch (err) {
          return res.status(500).send({
            message: 'Internal Server Error',
          });
        }
      },
    );

    fastify.get<{
      Querystring: { email: string };
      schema: {
        querystring: {
          type: 'object';
          properties: { email: { type: 'number' } };
        };
      };
    }>('/get-customer-id', async (req, res) => {
      const { email } = req.query;

      if (!email) {
        return res.status(404).send({
          message: 'Email should be provided',
        });
      }

      try {
        const { id } = await paymentService.getCustomerIdByEmail(email);

        const token = jwt.sign(
          {
            customerId: id,
          },
          config.JWT_SECRET,
          {
            expiresIn: '1h',
          },
        );

        return res.status(200).send({
          customerId: id,
          token,
        });
      } catch (error) {
        if (error instanceof CustomerNotFoundError) {
          return res.status(404).send({
            message: error.message,
          });
        }

        const err = error as Error;
        req.log.error(`[ERROR FETCHING THE CUSTOMER ID]: ${err.stack ?? err.message}`);

        return res.status(500).send({
          message: 'Internal Server Error',
        });
      }
    });

    fastify.post<{
      Body: {
        customerId: string;
        priceId: string;
        currency: string;
        quantity?: number;
        token: string;
        promoCodeId?: string;
      };
    }>(
      '/create-subscription',
      {
        schema: {
          body: {
            type: 'object',
            required: ['customerId', 'priceId'],
            properties: {
              customerId: {
                type: 'string',
              },
              priceId: {
                type: 'string',
              },
              token: {
                type: 'string',
              },
              currency: {
                type: 'string',
              },
              promoCodeId: {
                type: 'string',
              },
              quantity: {
                type: 'number',
              },
            },
          },
        },
      },
      async (req, res) => {
        const { customerId, priceId, currency, token, promoCodeId, quantity } = req.body;

        if (!customerId || !priceId) {
          throw new MissingParametersError([`customerId: ${customerId}`, `priceId: ${priceId}`]);
        }

        try {
          const payload = jwt.verify(token, config.JWT_SECRET) as {
            customerId: string;
          };
          const tokenCustomerId = payload.customerId;

          if (customerId !== tokenCustomerId) {
            return res.status(403).send();
          }
        } catch (error) {
          return res.status(403).send();
        }

        try {
          const subscriptionSetUp = await paymentService.createSubscription(
            customerId,
            priceId,
            quantity,
            currency,
            promoCodeId,
          );

          return res.send(subscriptionSetUp);
        } catch (err) {
          const error = err as Error;
          req.log.error(`[ERROR CREATING SUBSCRIPTION]: ${error.stack ?? error.message}`);

          if (error instanceof MissingParametersError) {
            return res.status(400).send({
              message: error.message,
            });
          } else if (error instanceof PromoCodeIsNotValidError) {
            return res
              .status(422)
              .send({ message: 'The promotion code is not applicable under the current conditions' });
          } else if (error instanceof ExistingSubscriptionError) {
            return res.status(409).send({
              message: error.message,
            });
          }

          return res.status(500).send({
            message: 'Internal Server Error',
          });
        }
      },
    );

    fastify.post<{
      Body: {
        customerId: string;
        priceId: string;
        currency: string;
        token: string;
        companyName: string;
        companyVatId: string;
      };
    }>(
      '/create-subscription-for-object-storage',
      {
        schema: {
          body: {
            type: 'object',
            required: ['customerId', 'priceId'],
            properties: {
              customerId: {
                type: 'string',
              },
              priceId: {
                type: 'string',
              },
              token: {
                type: 'string',
              },
              currency: {
                type: 'string',
              },
              companyName: {
                type: 'string',
              },
              companyVatId: {
                type: 'string',
              },
            },
          },
        },
      },
      async (req, res) => {
        const { customerId, priceId, currency, token, companyName, companyVatId } = req.body;

        try {
          const payload = jwt.verify(token, config.JWT_SECRET) as {
            customerId: string;
          };
          const tokenCustomerId = payload.customerId;

          if (customerId !== tokenCustomerId) {
            return res.status(403).send();
          }
        } catch (error) {
          return res.status(403).send();
        }

        try {
          const subscriptionSetUp = await paymentService.createSubscription(
            customerId,
            priceId,
            1, // How many items are purchased
            currency,
            undefined, // Promo code ID, which we don't need for obj storage
            companyName,
            companyVatId,
          );

          return res.send(subscriptionSetUp);
        } catch (err) {
          const error = err as Error;
          if (error instanceof MissingParametersError) {
            return res.status(400).send({
              message: error.message,
            });
          } else if (error instanceof ExistingSubscriptionError) {
            return res.status(409).send({
              message: error.message,
            });
          }

          req.log.error(`[ERROR CREATING SUBSCRIPTION]: ${error.stack ?? error.message}`);

          return res.status(500).send({
            message: 'Internal Server Error',
          });
        }
      },
    );

    fastify.get('/users/exists', async (req, rep) => {
      await assertUser(req, rep);

      return rep.status(200).send();
    });

    fastify.get<{ Querystring: { limit: number; starting_after?: string; subscription?: string } }>(
      '/invoices',
      {
        schema: {
          querystring: {
            type: 'object',
            properties: {
              limit: { type: 'number', default: 10 },
              starting_after: { type: 'string' },
              subscription: { type: 'string' },
            },
          },
        },
      },
      async (req, rep) => {
        const { limit, starting_after: startingAfter, subscription: subscriptionId } = req.query;

        const user = await assertUser(req, rep);

        const invoices = await paymentService.getInvoicesFromUser(
          user.customerId,
          { limit, startingAfter },
          subscriptionId,
        );

        const invoicesMapped = invoices
          .filter(
            (invoice) =>
              invoice.created && invoice.invoice_pdf && invoice.lines?.data?.[0]?.price?.metadata?.maxSpaceBytes,
          )
          .map((invoice) => {
            return {
              id: invoice.id,
              created: invoice.created,
              pdf: invoice.invoice_pdf,
              bytesInPlan: invoice.lines.data[0].price!.metadata.maxSpaceBytes,
              total: invoice.total,
              currency: invoice.currency,
            };
          });

        return rep.send(invoicesMapped);
      },
    );

    fastify.delete<{
      Querystring: { userType?: 'individual' | 'business' };
    }>(
      '/subscriptions',
      {
        schema: {
          querystring: {
            type: 'object',
            properties: { userType: { type: 'string', enum: ['individual', 'business'] } },
          },
        },
      },
      async (req, rep) => {
        const user = await assertUser(req, rep);
        if (req.query.userType === UserType.Business) {
          await usersService.cancelUserB2BSuscriptions(user.customerId);
        } else {
          await usersService.cancelUserIndividualSubscriptions(user.customerId);
        }

        return rep.status(204).send();
      },
    );

    fastify.patch<{ Body: { address?: string; phoneNumber?: string } }>(
      '/billing',
      {
        schema: {
          body: {
            type: 'object',
            properties: {
              address: { type: 'string' },
              phoneNumber: { type: 'string' },
            },
          },
        },
      },
      async (req, rep) => {
        const user = await assertUser(req, rep);
        const { address, phoneNumber } = req.body;
        await paymentService.updateCustomerBillingInfo(user.customerId, {
          address: {
            line1: address,
          },
          phone: phoneNumber,
        });

        return rep.status(204).send();
      },
    );

    fastify.put<{ Body: { price_id: string; couponCode: string; userType?: 'individual' | 'business' } }>(
      '/subscriptions',
      {
        schema: {
          body: {
            type: 'object',
            required: ['price_id'],
            properties: {
              price_id: { type: 'string' },
              couponCode: { type: 'string' },
              userType: { type: 'string', enum: ['individual', 'business'] },
            },
          },
        },
      },
      async (req, rep) => {
        const { price_id: priceId, couponCode } = req.body;
        const userType = (req.body.userType as UserType) || UserType.Individual;

        const user = await assertUser(req, rep);
        try {
          const userUpdated = await paymentService.updateSubscriptionPrice(
            {
              customerId: user.customerId,
              priceId: priceId,
              couponCode: couponCode,
            },
            userType,
          );

          const updatedSubscription = await paymentService.getUserSubscription(user.customerId, userType);
          return rep.send({
            userSubscription: updatedSubscription,
            request3DSecure: userUpdated.is3DSecureRequired,
            clientSecret: userUpdated.clientSecret,
          });
        } catch (err) {
          if (err instanceof InvalidSeatNumberError || err instanceof IncompatibleSubscriptionTypesError) {
            return rep.status(400).send({ message: err.message });
          }
          throw err;
        }
      },
    );

    fastify.get<{
      Querystring: { userType?: 'individual' | 'business' };
    }>(
      '/setup-intent',
      {
        schema: {
          querystring: {
            type: 'object',
            properties: { userType: { type: 'string', enum: ['individual', 'business'] } },
          },
        },
      },
      async (req, rep) => {
        const user = await assertUser(req, rep);
        const userType = (req.query.userType as UserType) || UserType.Individual;
        const metadata: Stripe.MetadataParam = { userType };
        const { client_secret: clientSecret } = await paymentService.getSetupIntent(user.customerId, metadata);

        return { clientSecret };
      },
    );

    fastify.get<{
      Querystring: {
        customerId: CustomerId;
        amount: number;
        planId: string;
        token: string;
        currency?: string;
        promoCodeName?: string;
      };
      schema: {
        querystring: {
          type: 'object';
          properties: {
            customerId: { type: 'string' };
            planId: { type: 'string' };
            amount: { type: 'number' };
            token: { type: 'string' };
            currency: { type: 'string' };
            promoCodeName: { type: 'string' };
          };
        };
      };
    }>('/payment-intent', async (req, res) => {
      const { customerId, amount, planId, currency, token, promoCodeName } = req.query;

      try {
        const payload = jwt.verify(token, config.JWT_SECRET) as {
          customerId: string;
        };
        const tokenCustomerId = payload.customerId;

        if (customerId !== tokenCustomerId) {
          return res.status(403).send();
        }
      } catch (error) {
        return res.status(403).send();
      }

      try {
        const { clientSecret, id, invoiceStatus } = await paymentService.createPaymentIntent(
          customerId,
          amount,
          planId,
          currency,
          promoCodeName,
        );

        return { clientSecret, id, invoiceStatus };
      } catch (err) {
        const error = err as Error;
        if (error instanceof MissingParametersError) {
          return res.status(404).send({
            message: error.message,
          });
        }

        if (error instanceof PromoCodeIsNotValidError) {
          return res.status(400).send({
            message: error.message,
          });
        }

        req.log.error(`[ERROR WHILE CREATING PAYMENT INTENT]: ${error.stack ?? error.message}`);
        return res.status(500).send({
          message: 'Internal Server Error',
        });
      }
    });

    fastify.get<{
      Querystring: {
        customerId: CustomerId;
        amount: number;
        planId: string;
        token: string;
        currency?: string;
      };
      schema: {
        querystring: {
          type: 'object';
          properties: {
            customerId: { type: 'string' };
            planId: { type: 'string' };
            amount: { type: 'number' };
            token: { type: 'string' };
            currency: { type: 'string' };
          };
        };
      };
      config: {
        rateLimit: {
          max: 5;
          timeWindow: '1 hour';
        };
      };
    }>('/payment-intent-for-object-storage', async (req, res) => {
      const { customerId, amount, planId, currency, token } = req.query;

      try {
        const payload = jwt.verify(token, config.JWT_SECRET) as {
          customerId: string;
        };
        const tokenCustomerId = payload.customerId;

        if (customerId !== tokenCustomerId) {
          return res.status(403).send();
        }
      } catch (error) {
        return res.status(403).send();
      }

      try {
        const { clientSecret } = await paymentService.createPaymentIntent(customerId, amount, planId, currency);

        return { clientSecret };
      } catch (err) {
        const error = err as Error;
        if (error instanceof MissingParametersError) {
          return res.status(404).send({
            message: error.message,
          });
        }
        req.log.error(`[ERROR WHILE CREATING PAYMENT INTENT]: ${error.stack ?? error.message}`);
        return res.status(500).send({
          message: 'Internal Server Error',
        });
      }
    });

    fastify.get<{
      Querystring: { userType?: 'individual' | 'business' };
    }>(
      '/default-payment-method',
      {
        schema: {
          querystring: {
            type: 'object',
            properties: { userType: { type: 'string', enum: ['individual', 'business'] } },
          },
        },
      },
      async (req, rep) => {
        const user = await assertUser(req, rep);
        const userType = (req.query.userType as UserType) || UserType.Individual;
        return paymentService.getDefaultPaymentMethod(user.customerId, userType);
      },
    );

    fastify.get<{
      Querystring: { userType?: 'individual' | 'business' };
    }>(
      '/subscriptions',
      {
        schema: {
          querystring: {
            type: 'object',
            properties: { userType: { type: 'string', enum: ['individual', 'business'] } },
          },
        },
      },
      async (req, rep) => {
        let response: UserSubscription;

        const user: User = await assertUser(req, rep);
        const userType = (req.query.userType as UserType) || UserType.Individual;

        let subscriptionInCache: UserSubscription | null | undefined;
        try {
          subscriptionInCache = await cacheService.getSubscription(user.customerId, userType);
        } catch (err) {
          req.log.error(`Error while trying to retrieve ${user.customerId} subscription from cache`);
          req.log.error(err);
        }

        if (subscriptionInCache) {
          req.log.info(`Cache hit for ${user.customerId} subscription`);
          return subscriptionInCache;
        }

        if (user.lifetime) {
          response = { type: 'lifetime' };
        } else {
          response = await paymentService.getUserSubscription(user.customerId, userType);
        }

        cacheService.setSubscription(user.customerId, userType, response).catch((err) => {
          req.log.error(`Error while trying to set subscription cache for ${user.customerId}`);
          req.log.error(err);
        });

        return response;
      },
    );

    function checkCurrency(currency?: string): { currencyValue: string; isError: boolean; errorMessage?: string } {
      let currencyValue: string;

      if (!currency) {
        currencyValue = 'eur';
      } else {
        const validatedCurrency = allowedCurrency.includes(currency.toLowerCase());
        if (!validatedCurrency) {
          return { currencyValue: '', isError: true, errorMessage: 'Bad request' };
        } else {
          currencyValue = currency.toLowerCase();
        }
      }

      return { currencyValue, isError: false };
    }

    fastify.get<{
      Querystring: { currency?: string; userType?: 'individual' | 'business' };
      schema: {
        querystring: {
          type: 'object';
          properties: {
            currency: { type: 'string' };
            userType: { type: 'string'; enum: ['individual', 'business'] };
          };
        };
      };
    }>('/prices', async (req, rep) => {
      const { currency } = req.query;
      const userType = (req.query.userType as UserType) || UserType.Individual;

      const { currencyValue, isError, errorMessage } = checkCurrency(currency);

      if (isError) {
        return rep.status(400).send({ message: errorMessage });
      }

      return paymentService.getPrices(currencyValue, userType);
    });

    fastify.get('/request-prevent-cancellation', async (req) => {
      const { uuid } = req.user.payload;
      try {
        const user = await usersService.findUserByUuid(uuid);

        return paymentService.isUserElegibleForTrial(user, {
          name: 'prevent-cancellation',
        });
      } catch (err) {
        const error = err as Error;
        req.log.error(
          `[REQUEST-PREVENT-CANCELLATION/ERROR]: Error for user ${uuid} ${error.message}. ${error.stack || 'NO STACK'}`,
        );
        throw err;
      }
    });

    fastify.put('/prevent-cancellation', async (req, rep) => {
      const { uuid } = req.user.payload;
      const user = await usersService.findUserByUuid(uuid);

      try {
        await paymentService.applyFreeTrialToUser(user, {
          name: 'prevent-cancellation',
        });
        return rep.status(200).send({ message: 'Coupon applied' });
      } catch (err) {
        if (err instanceof CouponCodeError) {
          return rep.status(403).send({ message: err.message });
        } else {
          req.log.error(err);
          return rep.status(500).send({ message: 'Internal server error' });
        }
      }
    });

    fastify.get<{
      Querystring: { planId: string; currency?: string };
      schema: {
        querystring: {
          type: 'object';
          properties: { planId: { type: 'string' }; currency: { type: 'string' } };
        };
      };
      config: {
        rateLimit: {
          max: 5;
          timeWindow: '1 minute';
        };
      };
    }>('/plan-by-id', async (req, rep) => {
      const { planId, currency } = req.query;

      try {
        const planObject = await paymentService.getPlanById(planId, currency);

        return rep.status(200).send(planObject);
      } catch (error) {
        const err = error as Error;
        if (err instanceof NotFoundPlanByIdError) {
          return rep.status(404).send(err.message);
        }

        req.log.error(`[ERROR WHILE FETCHING PLAN BY ID]: ${err.message}. STACK ${err.stack ?? 'NO STACK'}`);
        return rep.status(500).send({ message: 'Internal Server Error' });
      }
    });

    fastify.get<{
      Querystring: { priceId: string; promotionCode: string };
      schema: {
        querystring: {
          type: 'object';
          properties: { priceId: { type: 'string' }; promotionCode: { type: 'string' } };
        };
      };
      config: {
        rateLimit: {
          max: 5;
          timeWindow: '1 minute';
        };
      };
    }>('/promo-code-by-name', async (req, rep) => {
      const { priceId, promotionCode } = req.query;

      try {
        const promoCodeObject = await paymentService.getPromotionCodeByName(priceId, promotionCode);

        return rep.status(200).send(promoCodeObject);
      } catch (error) {
        const err = error as Error;
        if (err instanceof NotFoundPromoCodeByNameError || err instanceof PromoCodeIsNotValidError) {
          return rep.status(404).send(err.message);
        }

        if (err instanceof MissingParametersError) {
          return rep.status(400).send(err.message);
        }

        req.log.error(`[ERROR WHILE FETCHING PROMO CODE BY NAME]: ${err.message}. STACK ${err.stack ?? 'NO STACK'}`);
        return rep.status(500).send({ message: 'Internal Server Error' });
      }
    });

    fastify.get<{
      Querystring: { planId: string; currency?: string };
      schema: {
        querystring: {
          type: 'object';
          properties: { planId: { type: 'string' }; currency: { type: 'string' } };
        };
      };
      config: {
        rateLimit: {
          max: 5;
          timeWindow: '1 minute';
        };
      };
    }>('/object-storage-plan-by-id', async (req, rep) => {
      const { planId, currency } = req.query;

      try {
        const planObject = await paymentService.getObjectStoragePlanById(planId, currency);

        return rep.status(200).send(planObject);
      } catch (error) {
        const err = error as Error;
        if (err instanceof NotFoundPlanByIdError) {
          return rep.status(404).send({ message: err.message });
        }

        req.log.error(`[ERROR WHILE FETCHING PLAN BY ID]: ${err.message}. STACK ${err.stack ?? 'NO STACK'}`);
        return rep.status(500).send({ message: 'Internal Server Error' });
      }
    });

    fastify.get<{
      Querystring: { promotionCode: string };
      schema: {
        querystring: {
          type: 'object';
          properties: { promotionCode: { type: 'string' } };
        };
      };
      config: {
        rateLimit: {
          max: 5;
          timeWindow: '1 minute';
        };
      };
    }>('/promo-code-info', async (req, rep) => {
      const { promotionCode } = req.query;

      try {
        const promoCode = await paymentService.getPromotionCodeObject(promotionCode);

        const promoCodeObj = {
          promoCodeName: promotionCode,
          codeId: promoCode.id,
          amountOff: promoCode.coupon.amount_off,
          percentOff: promoCode.coupon.percent_off,
        };

        return rep.status(200).send(promoCodeObj);
      } catch (error) {
        const err = error as Error;
        if (err instanceof NotFoundPromoCodeByNameError || err instanceof PromoCodeIsNotValidError) {
          return rep.status(404).send(err.message);
        }

        if (err instanceof MissingParametersError) {
          return rep.status(400).send(err.message);
        }

        req.log.error(`[ERROR WHILE FETCHING PROMO CODE BY NAME]: ${err.message}. STACK ${err.stack ?? 'NO STACK'}`);
        return rep.status(500).send({ message: 'Internal Server Error' });
      }
    });

    fastify.post<{
      Body: {
        price_id: string;
        success_url: string;
        coupon_code: string;
        cancel_url: string;
        customer_email: string;
        trial_days?: number;
        mode?: string;
        currency?: string;
        seats?: number;
      };
    }>(
      '/checkout-session',
      {
        schema: {
          body: {
            type: 'object',
            required: ['price_id', 'success_url', 'cancel_url', 'customer_email'],
            properties: {
              mode: { type: 'string' },
              price_id: { type: 'string' },
              seats: { type: 'number' },
              trial_days: { type: 'number' },
              coupon_code: { type: 'string' },
              success_url: { type: 'string' },
              cancel_url: { type: 'string' },
              customer_email: { type: 'string' },
              currency: { type: 'string' },
            },
          },
        },
      },
      async (req, rep) => {
        const { uuid } = req.user.payload;
        const { price_id, success_url, cancel_url, customer_email, trial_days, mode, coupon_code, currency, seats } =
          req.body;

        const { currencyValue, isError, errorMessage } = checkCurrency(currency);

        if (isError) {
          return rep.status(400).send({ message: errorMessage });
        }

        let user: User | undefined;

        try {
          user = await usersService.findUserByUuid(uuid);
        } catch (err) {
          req.log.info(`User with uuid ${uuid} not found in DB`);
        }

        try {
          const { id } = await paymentService.getCheckoutSession({
            priceId: price_id,
            successUrl: success_url,
            cancelUrl: cancel_url,
            customerId: user?.customerId,
            prefill: user ?? customer_email,
            mode: (mode as Stripe.Checkout.SessionCreateParams.Mode) || 'subscription',
            trialDays: trial_days,
            couponCode: coupon_code,
            currency: currencyValue,
            seats,
          });

          return { sessionId: id };
        } catch (err) {
          if (err instanceof ExistingSubscriptionError) {
            return rep.status(400).send({ message: err.message });
          }
        }
      },
    );

    fastify.get<{ Querystring: { code: string; provider: string } }>(
      '/is-unique-code-available',
      {
        schema: {
          querystring: {
            type: 'object',
            properties: { code: { type: 'string' }, provider: { type: 'string' } },
          },
        },
        config: {
          rateLimit: {
            max: 5,
            timeWindow: '1 minute',
          },
        },
      },
      async (req, res) => {
        const { code, provider } = req.query;
        try {
          await licenseCodesService.isLicenseCodeAvailable(code, provider);
          return res.status(200).send({ message: 'Code is available' });
        } catch (error) {
          const err = error as Error;
          if (err instanceof LicenseCodeAlreadyAppliedError || err instanceof InvalidLicenseCodeError) {
            return res.status(404).send({ message: err.message });
          }

          req.log.error(`[LICENSE/CHECK/ERROR]: ${err.message}. STACK ${err.stack || 'NO STACK'}`);
          return res.status(500).send({ message: 'Internal Server Error' });
        }
      },
    );

    fastify.post<{
      Body: {
        code: string;
        provider: string;
      };
    }>(
      '/licenses',
      {
        schema: {
          body: {
            type: 'object',
            required: ['code', 'provider'],
            properties: {
              code: { type: 'string' },
              provider: { type: 'string' },
            },
          },
        },
        config: {
          rateLimit: {
            max: 5,
            timeWindow: '1 minute',
          },
        },
      },
      async (req, rep) => {
        const { email, uuid, name, lastname } = req.user.payload;
        const { code, provider } = req.body;

        try {
          await licenseCodesService.redeem({ email, uuid, name: `${name} ${lastname}` }, code, provider);

          return rep.status(200).send({ message: 'Code redeemed' });
        } catch (error) {
          const err = error as Error;

          if (err instanceof InvalidLicenseCodeError) {
            return rep.status(400).send({ message: err.message });
          }

          if (err instanceof LicenseCodeAlreadyAppliedError) {
            return rep.status(403).send({ message: err.message });
          }

          req.log.error(`[LICENSE/REDEEM/ERROR]: ${err.message}. STACK ${err.stack || 'NO STACK'}`);
          return rep.status(500).send({ message: 'Internal Server Error' });
        }
      },
    );

    fastify.get('/display-billing', async (req, rep) => {
      try {
        const display = await usersService.getDisplayBilling();

        return rep.status(200).send(display);
      } catch (error) {
        const err = error as Error;

        req.log.error(`[DISPLAY-BILLING]: ${err.message}. STACK ${err.stack || 'NO STACK'}`);

        return rep.status(500).send({ message: 'Internal Server Error' });
      }
    });

    fastify.get<{ Querystring: { code: Coupon['code'] | Stripe.PromotionCode['code'] } }>(
      '/coupon-in-use',
      {
        schema: {
          querystring: {
            type: 'object',
            properties: { code: { type: 'string' } },
          },
        },
        config: {
          rateLimit: {
            max: 5,
            timeWindow: '1 minute',
          },
        },
      },
      async (req, rep) => {
        const { code } = req.query;
        const { uuid } = req.user.payload;
        const user = await usersService.findUserByUuid(uuid);

        if (!code) {
          return rep.status(400).send({ message: 'Bad Request' });
        }

        try {
          let isBeingUsed = await usersService.isCouponBeingUsedByUser(user, code);

          if (!isBeingUsed) {
            const stripePromotionCode = await paymentService.getPromotionCodeObject(code);

            if (stripePromotionCode) {
              isBeingUsed = await usersService.isCouponBeingUsedByUser(user, stripePromotionCode.coupon.id);
            }
          }

          return rep.status(200).send({ couponUsed: isBeingUsed });
        } catch (error) {
          const err = error as Error;
          if (
            err instanceof LicenseCodeAlreadyAppliedError ||
            err instanceof InvalidLicenseCodeError ||
            err instanceof NotFoundPromoCodeByNameError
          ) {
            return rep.status(404).send({ message: err.message });
          }

          req.log.error(`[LICENSE/CHECK/ERROR]: ${err.message}. STACK ${err.stack ?? 'NO STACK'}`);
          return rep.status(500).send({ message: 'Internal Server Error' });
        }
      },
    );
  };
}<|MERGE_RESOLUTION|>--- conflicted
+++ resolved
@@ -187,21 +187,10 @@
         }
 
         try {
-<<<<<<< HEAD
-          const { id } = await paymentService.createCustomerForProduct(
-            {
-              name,
-              email,
-            },
-            country,
-            companyVatId,
-          );
-=======
           const { id } = await paymentService.createCustomerForProduct({
             name,
             email,
           });
->>>>>>> b04029e7
 
           const token = jwt.sign(
             {
@@ -314,10 +303,6 @@
       async (req, res) => {
         const { customerId, priceId, currency, token, promoCodeId, quantity } = req.body;
 
-        if (!customerId || !priceId) {
-          throw new MissingParametersError([`customerId: ${customerId}`, `priceId: ${priceId}`]);
-        }
-
         try {
           const payload = jwt.verify(token, config.JWT_SECRET) as {
             customerId: string;
