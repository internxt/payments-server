--- conflicted
+++ resolved
@@ -25,11 +25,7 @@
 import { Bit2MeService } from '../../../src/services/bit2me.service';
 import { getUser, newTier } from '../fixtures';
 import { Service } from '../../../src/core/users/Tier';
-<<<<<<< HEAD
 import { UsersTiersRepository, UserTier } from '../../../src/core/users/MongoDBUsersTiersRepository';
-=======
-import { UsersTiersRepository } from '../../../src/core/users/MongoDBUsersTiersRepository';
->>>>>>> 924115b0
 
 let tiersService: TiersService;
 let paymentsService: PaymentService;
@@ -82,10 +78,76 @@
       config,
       axios,
     );
-    tiersService = new TiersService(usersService, paymentService, tiersRepository, usersTiersRepository, config);
-  });
-
-<<<<<<< HEAD
+    tiersService = new TiersService(
+      usersService,
+      paymentService,
+      tiersRepository,
+      usersTiersRepository,
+      usersTiersRepository,
+      config,
+    );
+  });
+
+  describe('User-Tier Relationship', () => {
+    describe('Insert user-tier relationship', () => {
+      it('When inserting a new tier for a user, then it should be added successfully', async () => {
+        const user = getUser();
+        const tier = newTier();
+
+        jest.spyOn(usersTiersRepository, 'insertTierToUser').mockResolvedValue();
+
+        await expect(tiersService.insertTierToUser(user.id, tier.id)).resolves.toBeUndefined();
+        expect(usersTiersRepository.insertTierToUser).toHaveBeenCalledWith(user.id, tier.id);
+      });
+    });
+
+    describe('Update user-tier relationship', () => {
+      it('When updating a user tier, then it should replace the old tier with the new one', async () => {
+        const user = getUser();
+        const oldTier = newTier();
+        const newTierData = newTier();
+
+        jest.spyOn(usersTiersRepository, 'updateUserTier').mockResolvedValue(true);
+
+        await expect(tiersService.updateTierToUser(user.id, oldTier.id, newTierData.id)).resolves.toBeUndefined();
+        expect(usersTiersRepository.updateUserTier).toHaveBeenCalledWith(user.id, oldTier.id, newTierData.id);
+      });
+
+      it('When updating a user tier and it does not exist, then an error indicating so is thrown', async () => {
+        const user = getUser();
+        const oldTier = newTier();
+        const newTierData = newTier();
+
+        jest.spyOn(usersTiersRepository, 'updateUserTier').mockResolvedValue(false);
+
+        await expect(tiersService.updateTierToUser(user.id, oldTier.id, newTierData.id)).rejects.toThrow(Error);
+        expect(usersTiersRepository.updateUserTier).toHaveBeenCalledWith(user.id, oldTier.id, newTierData.id);
+      });
+    });
+
+    describe('Delete user-tier relationship', () => {
+      it('When deleting a tier from a user, then it should remove the relationship', async () => {
+        const user = getUser();
+        const tier = newTier();
+
+        jest.spyOn(usersTiersRepository, 'deleteTierFromUser').mockResolvedValue(true);
+
+        await expect(tiersService.deleteTierFromUser(user.id, tier.id)).resolves.toBeUndefined();
+        expect(usersTiersRepository.deleteTierFromUser).toHaveBeenCalledWith(user.id, tier.id);
+      });
+
+      it('When deleting a tier from a user and it does not exist, then an error indicating so is thrown', async () => {
+        const user = getUser();
+        const tier = newTier();
+
+        jest.spyOn(usersTiersRepository, 'deleteTierFromUser').mockResolvedValue(false);
+
+        await expect(tiersService.deleteTierFromUser(user.id, tier.id)).rejects.toThrow(Error);
+        expect(usersTiersRepository.deleteTierFromUser).toHaveBeenCalledWith(user.id, tier.id);
+      });
+    });
+  });
+
   describe('Get the tier products using the user Id', () => {
     it('When the user has no assigned tiers, then an error indicating so is thrown', async () => {
       const { id: userId } = getUser();
@@ -136,65 +198,6 @@
 
       expect(result).toEqual(tier);
       expect(tiersRepository.findByTierId).toHaveBeenCalledWith(tier.id);
-=======
-  describe('User-Tier Relationship', () => {
-    describe('Insert user-tier relationship', () => {
-      it('When inserting a new tier for a user, then it should be added successfully', async () => {
-        const user = getUser();
-        const tier = newTier();
-
-        jest.spyOn(usersTiersRepository, 'insertTierToUser').mockResolvedValue();
-
-        await expect(tiersService.insertTierToUser(user.id, tier.id)).resolves.toBeUndefined();
-        expect(usersTiersRepository.insertTierToUser).toHaveBeenCalledWith(user.id, tier.id);
-      });
-    });
-
-    describe('Update user-tier relationship', () => {
-      it('When updating a user tier, then it should replace the old tier with the new one', async () => {
-        const user = getUser();
-        const oldTier = newTier();
-        const newTierData = newTier();
-
-        jest.spyOn(usersTiersRepository, 'updateUserTier').mockResolvedValue(true);
-
-        await expect(tiersService.updateTierToUser(user.id, oldTier.id, newTierData.id)).resolves.toBeUndefined();
-        expect(usersTiersRepository.updateUserTier).toHaveBeenCalledWith(user.id, oldTier.id, newTierData.id);
-      });
-
-      it('When updating a user tier and it does not exist, then an error indicating so is thrown', async () => {
-        const user = getUser();
-        const oldTier = newTier();
-        const newTierData = newTier();
-
-        jest.spyOn(usersTiersRepository, 'updateUserTier').mockResolvedValue(false);
-
-        await expect(tiersService.updateTierToUser(user.id, oldTier.id, newTierData.id)).rejects.toThrow(Error);
-        expect(usersTiersRepository.updateUserTier).toHaveBeenCalledWith(user.id, oldTier.id, newTierData.id);
-      });
-    });
-
-    describe('Delete user-tier relationship', () => {
-      it('When deleting a tier from a user, then it should remove the relationship', async () => {
-        const user = getUser();
-        const tier = newTier();
-
-        jest.spyOn(usersTiersRepository, 'deleteTierFromUser').mockResolvedValue(true);
-
-        await expect(tiersService.deleteTierFromUser(user.id, tier.id)).resolves.toBeUndefined();
-        expect(usersTiersRepository.deleteTierFromUser).toHaveBeenCalledWith(user.id, tier.id);
-      });
-
-      it('When deleting a tier from a user and it does not exist, then an error indicating so is thrown', async () => {
-        const user = getUser();
-        const tier = newTier();
-
-        jest.spyOn(usersTiersRepository, 'deleteTierFromUser').mockResolvedValue(false);
-
-        await expect(tiersService.deleteTierFromUser(user.id, tier.id)).rejects.toThrow(Error);
-        expect(usersTiersRepository.deleteTierFromUser).toHaveBeenCalledWith(user.id, tier.id);
-      });
->>>>>>> 924115b0
     });
   });
 
