import axios from 'axios';
import Stripe from 'stripe';

import testFactory from '../utils/factory';
import config from '../../../src/config';
import {
  ALLOWED_PRODUCT_IDS_FOR_ANTIVIRUS,
  TierNotFoundError,
  TiersService,
} from '../../../src/services/tiers.service';
import { UsersService } from '../../../src/services/users.service';
import { TiersRepository } from '../../../src/core/users/MongoDBTiersRepository';
import { UsersRepository } from '../../../src/core/users/UsersRepository';
import {
  CustomerId,
  ExtendedSubscription,
  NotFoundSubscriptionError,
  PaymentService,
} from '../../../src/services/payment.service';
import { createOrUpdateUser, updateUserTier } from '../../../src/services/storage.service';
import { DisplayBillingRepository } from '../../../src/core/users/MongoDBDisplayBillingRepository';
import { CouponsRepository } from '../../../src/core/coupons/CouponsRepository';
import { UsersCouponsRepository } from '../../../src/core/coupons/UsersCouponsRepository';
import { ProductsRepository } from '../../../src/core/users/ProductsRepository';
import { Bit2MeService } from '../../../src/services/bit2me.service';
import { getUser, newTier } from '../fixtures';
import { Service } from '../../../src/core/users/Tier';

let tiersService: TiersService;
let paymentsService: PaymentService;
let tiersRepository: TiersRepository;
let paymentService: PaymentService;
let usersService: UsersService;
let usersRepository: UsersRepository;
let displayBillingRepository: DisplayBillingRepository;
let couponsRepository: CouponsRepository;
let usersCouponsRepository: UsersCouponsRepository;
let productsRepository: ProductsRepository;
let bit2MeService: Bit2MeService;

jest
  .spyOn(require('../../../src/services/storage.service'), 'createOrUpdateUser')
  .mockImplementation(() => Promise.resolve() as any);
jest
  .spyOn(require('../../../src/services/storage.service'), 'updateUserTier')
  .mockImplementation(() => Promise.resolve() as any);

describe('TiersService tests', () => {
  beforeEach(() => {
    tiersRepository = testFactory.getTiersRepository();
    usersRepository = testFactory.getUsersRepositoryForTest();
    paymentsService = new PaymentService(
      new Stripe(config.STRIPE_SECRET_KEY, { apiVersion: '2024-04-10' }),
      productsRepository,
      bit2MeService,
    );
    usersRepository = testFactory.getUsersRepositoryForTest();
    displayBillingRepository = {} as DisplayBillingRepository;
    couponsRepository = testFactory.getCouponsRepositoryForTest();
    usersCouponsRepository = testFactory.getUsersCouponsRepositoryForTest();
    productsRepository = testFactory.getProductsRepositoryForTest();
    bit2MeService = new Bit2MeService(config, axios);
    paymentService = new PaymentService(
      new Stripe(config.STRIPE_SECRET_KEY, { apiVersion: '2024-04-10' }),
      productsRepository,
      bit2MeService,
    );
    usersService = new UsersService(
      usersRepository,
      paymentService,
      displayBillingRepository,
      couponsRepository,
      usersCouponsRepository,
      config,
      axios,
    );
    tiersService = new TiersService(usersService, paymentService, tiersRepository, config);
  });

  describe('Antivirus access based on user tier', () => {
    it('When the user has a valid active subscription, then returns antivirus enabled', async () => {
      const mockedUser = getUser();
      const customerId: CustomerId = mockedUser.customerId;
      const activeSubscription = { status: 'active', product: { id: ALLOWED_PRODUCT_IDS_FOR_ANTIVIRUS[0] } };

      jest
        .spyOn(paymentService, 'getActiveSubscriptions')
        .mockResolvedValue([activeSubscription as ExtendedSubscription]);

      const antivirusTier = await tiersService.getAntivirusTier(customerId, false);

      expect(antivirusTier).toEqual({
        featuresPerService: { antivirus: true },
      });
    });

    it('When the user has an active subscription but is not eligible for antivirus, then returns antivirus disabled', async () => {
      const customerId: CustomerId = getUser().customerId;
      const activeSubscription = { status: 'active', product: { id: 'some_other_product' } };

      jest
        .spyOn(paymentService, 'getActiveSubscriptions')
        .mockResolvedValue([activeSubscription as ExtendedSubscription]);

      const antivirusTier = await tiersService.getAntivirusTier(customerId, false);

      expect(antivirusTier).toEqual({
        featuresPerService: { antivirus: false },
      });
    });

    it('When the user has no active subscription but has a valid lifetime product, then returns antivirus enabled', async () => {
      const customerId: CustomerId = getUser().customerId;
      const isLifetime = true;

      jest.spyOn(paymentService, 'getActiveSubscriptions').mockResolvedValue([]);
      jest
        .spyOn(paymentService, 'getInvoicesFromUser')
        .mockResolvedValue([
          { lines: { data: [{ price: { product: ALLOWED_PRODUCT_IDS_FOR_ANTIVIRUS[0] } }] }, status: 'paid' },
        ] as any);

      const antivirusTier = await tiersService.getAntivirusTier(customerId, isLifetime);

      expect(antivirusTier).toEqual({
        featuresPerService: { antivirus: true },
      });
    });

    it('When the user has no active subscription and is not lifetime, then throws NotFoundSubscriptionError', async () => {
      const customerId: CustomerId = getUser().customerId;

      jest.spyOn(paymentService, 'getActiveSubscriptions').mockResolvedValue([]);

      await expect(tiersService.getAntivirusTier(customerId, false)).rejects.toThrow(
        new NotFoundSubscriptionError('User has no active subscriptions'),
      );
    });

    it('When the user is lifetime but the product is not in the allowed list, then returns antivirus disabled', async () => {
      const customerId: CustomerId = getUser().customerId;
      const isLifetime = true;

      jest.spyOn(paymentService, 'getActiveSubscriptions').mockResolvedValue([]);
      jest
        .spyOn(paymentService, 'getInvoicesFromUser')
        .mockResolvedValue([{ lines: { data: [{ price: { product: 'some_other_product' } }] } }] as any);

      const antivirusTier = await tiersService.getAntivirusTier(customerId, isLifetime);

      expect(antivirusTier).toEqual({
        featuresPerService: { antivirus: false },
      });
    });

    it('When the user has both an active subscription and a valid lifetime product, then returns antivirus enabled', async () => {
      const customerId: CustomerId = getUser().customerId;
      const isLifetime = true;
      const activeSubscription = { status: 'active', product: { id: ALLOWED_PRODUCT_IDS_FOR_ANTIVIRUS[0] } };

      jest
        .spyOn(paymentService, 'getActiveSubscriptions')
        .mockResolvedValue([activeSubscription as ExtendedSubscription]);
      jest
        .spyOn(paymentService, 'getInvoicesFromUser')
        .mockResolvedValue([
          { lines: { data: [{ price: { product: ALLOWED_PRODUCT_IDS_FOR_ANTIVIRUS[0] } }] } },
        ] as any);

      const antivirusTier = await tiersService.getAntivirusTier(customerId, isLifetime);

      expect(antivirusTier).toEqual({
        featuresPerService: { antivirus: true },
      });
    });
  });

  describe('Apply the Tier the user paid for', () => {
    it('When applying the tier, then fails if the tier is not found', async () => {
      const user = getUser();
      const productId = 'productId';

      const findTierByProductId = jest
        .spyOn(tiersRepository, 'findByProductId')
        .mockImplementation(() => Promise.resolve(null));

      await expect(tiersService.applyTier({ ...user, email: 'fake email' }, productId)).rejects.toThrow(
        new TierNotFoundError(productId),
      );

      expect(findTierByProductId).toHaveBeenCalledWith(productId);
    });

    it('When applying the tier, then skips disabled features', async () => {
      const user = getUser();
      const tier = newTier();
      const { productId } = tier;
      tier.featuresPerService[Service.Drive].enabled = false;
      tier.featuresPerService[Service.Vpn].enabled = false;

      const findTierByProductId = jest
        .spyOn(tiersRepository, 'findByProductId')
        .mockImplementation(() => Promise.resolve(tier));
      const applyDriveFeatures = jest
        .spyOn(tiersService, 'applyDriveFeatures')
        .mockImplementation(() => Promise.resolve());
      const applyVpnFeatures = jest.spyOn(tiersService, 'applyVpnFeatures').mockImplementation(() => Promise.resolve());

      await tiersService.applyTier({ ...user, email: 'fake email' }, productId);

      expect(findTierByProductId).toHaveBeenCalledWith(productId);
      expect(applyDriveFeatures).not.toHaveBeenCalled();
      expect(applyVpnFeatures).not.toHaveBeenCalled();
    });

    it('When applying the tier, then applies enabled features', async () => {
      const user = getUser();
      const tier = newTier();
      const userWithEmail = { ...user, email: 'fake email' };
      const { productId } = tier;
      tier.featuresPerService[Service.Drive].enabled = true;
      tier.featuresPerService[Service.Vpn].enabled = true;

      const findTierByProductId = jest
        .spyOn(tiersRepository, 'findByProductId')
        .mockImplementation(() => Promise.resolve(tier));
      const applyDriveFeatures = jest
        .spyOn(tiersService, 'applyDriveFeatures')
        .mockImplementation(() => Promise.resolve());
      const applyVpnFeatures = jest.spyOn(tiersService, 'applyVpnFeatures').mockImplementation(() => Promise.resolve());

      await tiersService.applyTier(userWithEmail, productId);

      expect(findTierByProductId).toHaveBeenCalledWith(productId);
      expect(applyDriveFeatures).toHaveBeenCalledWith(userWithEmail, tier);
      expect(applyVpnFeatures).toHaveBeenCalledWith(userWithEmail, tier);
    });
  });

  describe('Apply Drive features according the user tier plan', () => {
    it('When workspaces is enabled, then it is applied exclusively', async () => {
      const userWithEmail = { ...getUser(), email: 'test@internxt.com' };
      const tier = newTier();

      tier.featuresPerService[Service.Drive].enabled = true;
      tier.featuresPerService[Service.Drive].workspaces.enabled = true;

      const updateWorkspaceStorage = jest
        .spyOn(usersService, 'updateWorkspaceStorage')
        .mockImplementation(() => Promise.resolve());

      const createOrUpdateUserSpy = jest.fn(createOrUpdateUser).mockImplementation(() => Promise.resolve() as any);

      await tiersService.applyDriveFeatures(userWithEmail, tier);

      expect(updateWorkspaceStorage).toHaveBeenCalledWith(
        userWithEmail.uuid,
        tier.featuresPerService[Service.Drive].workspaces.maxSpaceBytesPerSeat,
        0,
      );

      expect(createOrUpdateUserSpy).not.toHaveBeenCalled();
    });

    it('When workspaces is enabled and the workspace do not exist, then it is initialized', async () => {
      const userWithEmail = { ...getUser(), email: 'test@internxt.com' };
      const tier = newTier();

      tier.featuresPerService[Service.Drive].enabled = true;
      tier.featuresPerService[Service.Drive].workspaces.enabled = true;

      const updateWorkspaceError = new Error('Workspace does not exist');
      jest.spyOn(usersService, 'updateWorkspaceStorage').mockImplementation(() => Promise.reject(updateWorkspaceError));
      const initializeWorkspace = jest
        .spyOn(usersService, 'initializeWorkspace')
        .mockImplementation(() => Promise.resolve());

      await tiersService.applyDriveFeatures(userWithEmail, tier);

      expect(initializeWorkspace).toHaveBeenCalledWith(userWithEmail.uuid, {
        newStorageBytes: tier.featuresPerService[Service.Drive].workspaces.maxSpaceBytesPerSeat,
        seats: 0,
        address: '',
        phoneNumber: '',
      });
      expect(createOrUpdateUser).not.toHaveBeenCalled();
    });

    it('When workspaces is not enabled, then individual is initialized', async () => {
      const userWithEmail = { ...getUser(), email: 'test@internxt.com' };
      const tier = newTier();

      tier.featuresPerService[Service.Drive].enabled = true;
      tier.featuresPerService[Service.Drive].workspaces.enabled = false;

      await tiersService.applyDriveFeatures(userWithEmail, tier);

      expect(createOrUpdateUser).toHaveBeenCalledWith(
        tier.featuresPerService[Service.Drive].maxSpaceBytes.toString(),
        userWithEmail.email,
        config,
      );
      expect(updateUserTier).toHaveBeenCalledWith(userWithEmail.uuid, tier.productId, config);
    });
  });

<<<<<<< HEAD
  describe('VPN access based on user tier', () => {
    it("When VPN is enabled, then a request to enable user's tier on the VPN service is sent", async () => {
      const userWithEmail = { ...mocks.mockedUserWithLifetime, email: 'test@internxt.com' };
      const tier = mocks.newTier();
=======
  describe('applyVpnFeatures()', () => {
    it('When it is called, then it does not throw', async () => {
      const userWithEmail = { ...getUser(), email: 'test@internxt.com' };
      const tier = newTier();
>>>>>>> c4ef7683

      tier.featuresPerService[Service.Vpn].enabled = true;

      const enableVPNTierSpy = jest.spyOn(usersService, 'enableVPNTier').mockImplementation(() => Promise.resolve());

      await tiersService.applyVpnFeatures(userWithEmail, tier);

      expect(enableVPNTierSpy).toHaveBeenCalledWith(userWithEmail.uuid, tier.featuresPerService[Service.Vpn].featureId);
    });

    it('When VPN is disabled, then it does not send a request to enable a VPN tier', async () => {
      const userWithEmail = { ...mocks.mockedUserWithLifetime, email: 'test@internxt.com' };
      const tier = mocks.newTier();

      const enableVPNTierSpy = jest.spyOn(usersService, 'enableVPNTier').mockImplementation(() => Promise.resolve());

      await tiersService.applyVpnFeatures(userWithEmail, tier);

      expect(enableVPNTierSpy).not.toHaveBeenCalled();
    });
  });
});<|MERGE_RESOLUTION|>--- conflicted
+++ resolved
@@ -304,17 +304,10 @@
     });
   });
 
-<<<<<<< HEAD
   describe('VPN access based on user tier', () => {
     it("When VPN is enabled, then a request to enable user's tier on the VPN service is sent", async () => {
-      const userWithEmail = { ...mocks.mockedUserWithLifetime, email: 'test@internxt.com' };
-      const tier = mocks.newTier();
-=======
-  describe('applyVpnFeatures()', () => {
-    it('When it is called, then it does not throw', async () => {
-      const userWithEmail = { ...getUser(), email: 'test@internxt.com' };
-      const tier = newTier();
->>>>>>> c4ef7683
+      const userWithEmail = { ...getUser(), email: 'test@internxt.com' };
+      const tier = newTier();
 
       tier.featuresPerService[Service.Vpn].enabled = true;
 
@@ -326,8 +319,8 @@
     });
 
     it('When VPN is disabled, then it does not send a request to enable a VPN tier', async () => {
-      const userWithEmail = { ...mocks.mockedUserWithLifetime, email: 'test@internxt.com' };
-      const tier = mocks.newTier();
+      const userWithEmail = { ...getUser(), email: 'test@internxt.com' };
+      const tier = newTier();
 
       const enableVPNTierSpy = jest.spyOn(usersService, 'enableVPNTier').mockImplementation(() => Promise.resolve());
 
