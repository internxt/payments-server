--- conflicted
+++ resolved
@@ -8,12 +8,6 @@
   getCurrencies,
   getCustomer,
   getInvoice,
-<<<<<<< HEAD
-  getParsedCreatedInvoiceResponse,
-  getParsedInvoiceResponse,
-=======
-  getInvoices,
->>>>>>> a7d2bc7f
   getPaymentIntent,
   getPaymentIntentResponse,
   getPaymentMethod,
@@ -186,15 +180,9 @@
         .spyOn(stripeNewVersion.invoices, 'create')
         .mockResolvedValueOnce(mockedInvoice as unknown as Stripe.Response<Stripe.Invoice>);
       jest
-<<<<<<< HEAD
-        .spyOn(stripe.invoiceItems, 'create')
-        .mockResolvedValue(mockedInvoice.lines.data[0] as unknown as Stripe.Response<Stripe.InvoiceItem>);
-      jest.spyOn(paymentService, 'getPrice').mockResolvedValue(mockedPrice);
-=======
         .spyOn(stripeNewVersion.invoiceItems, 'create')
         .mockResolvedValueOnce(mockedInvoice.lines.data[0] as unknown as Stripe.Response<Stripe.InvoiceItem>);
       jest.spyOn(paymentService, 'getPrice').mockResolvedValueOnce(mockedPrice);
->>>>>>> a7d2bc7f
       jest
         .spyOn(stripeNewVersion.invoices, 'finalizeInvoice')
         .mockResolvedValueOnce(mockedInvoice as unknown as Stripe.Response<Stripe.Invoice>);
@@ -232,17 +220,10 @@
             },
           ],
         },
-<<<<<<< HEAD
       });
       const mockedPrice = getPrice({
         id: 'mockedPriceId',
       });
-=======
-      });
-      const mockedPrice = getPrice({
-        id: 'mockedPriceId',
-      });
->>>>>>> a7d2bc7f
 
       const mockedPaymentIntent = getPaymentIntentResponse({
         clientSecret: '',
@@ -255,15 +236,9 @@
         .spyOn(stripeNewVersion.invoices, 'create')
         .mockResolvedValueOnce(mockedInvoice as unknown as Stripe.Response<Stripe.Invoice>);
       jest
-<<<<<<< HEAD
-        .spyOn(stripe.invoiceItems, 'create')
-        .mockResolvedValue(mockedInvoice.lines.data[0] as unknown as Stripe.Response<Stripe.InvoiceItem>);
-      jest.spyOn(paymentService, 'getPrice').mockResolvedValue(mockedPrice);
-=======
         .spyOn(stripeNewVersion.invoiceItems, 'create')
         .mockResolvedValueOnce(mockedInvoice.lines.data[0] as unknown as Stripe.Response<Stripe.InvoiceItem>);
       jest.spyOn(paymentService, 'getPrice').mockResolvedValueOnce(mockedPrice);
->>>>>>> a7d2bc7f
       jest
         .spyOn(stripeNewVersion.invoices, 'finalizeInvoice')
         .mockResolvedValueOnce(mockedInvoice as unknown as Stripe.Response<Stripe.Invoice>);
@@ -281,127 +256,6 @@
       expect(paymentIntent).toEqual(mockedPaymentIntent);
     });
 
-<<<<<<< HEAD
-    describe('Crypto payments', () => {
-      test('When trying to purchase a product using a crypto currency, then the QR code link is returned', async () => {
-        const mockInvoiceTotal = 1000;
-        const mockedPrice = getPrice({
-          type: 'one_time',
-        });
-        const mockedPriceId = mockedPrice.id as string;
-        const mockInvoiceId = 'in_test_456';
-        const mockCustomerId = 'cus_test_789';
-        const mockUserEmail = 'test@example.com';
-        const mockCurrency = 'BTC';
-
-        const mockedInvoice = getInvoice({
-          id: mockInvoiceId,
-          customer: mockCustomerId,
-          customer_email: mockUserEmail,
-          status: 'open',
-          payments: {
-            data: [
-              {
-                payment: {
-                  payment_intent: 'payment_intent_id',
-                },
-              },
-            ],
-          },
-          total: mockInvoiceTotal,
-          amount_remaining: mockInvoiceTotal,
-          lines: {
-            data: [
-              {
-                amount: mockInvoiceTotal,
-                pricing: {
-                  price_details: {
-                    price: mockedPriceId,
-                  },
-                },
-                currency: 'eth',
-              },
-            ],
-          },
-        });
-
-        const mockedParsedInvoiceResponse = getParsedInvoiceResponse();
-        const mockedParsedCreatedInvoiceResponse = getParsedCreatedInvoiceResponse({
-          status: 'new',
-        });
-
-        const expectedSecurityToken = jwt.sign(
-          {
-            invoiceId: mockInvoiceId,
-            customerId: mockCustomerId,
-            provider: 'stripe',
-          },
-          config.JWT_SECRET,
-        );
-
-        jest
-          .spyOn(stripe.invoices, 'create')
-          .mockResolvedValue(mockedInvoice as unknown as Stripe.Response<Stripe.Invoice>);
-        jest
-          .spyOn(stripe.invoiceItems, 'create')
-          .mockResolvedValue(mockedInvoice.lines.data[0] as unknown as Stripe.Response<Stripe.InvoiceItem>);
-
-        jest.spyOn(stripe.invoices, 'update').mockImplementation();
-        jest
-          .spyOn(stripe.invoices, 'retrieve')
-          .mockResolvedValue(mockedInvoice as unknown as Stripe.Response<Stripe.Invoice>);
-        jest
-          .spyOn(stripe.invoices, 'finalizeInvoice')
-          .mockResolvedValue(mockedInvoice as unknown as Stripe.Response<Stripe.Invoice>);
-        jest.spyOn(paymentService, 'getPrice').mockResolvedValue(mockedPrice);
-
-        const createCryptoInvoiceSpy = jest
-          .spyOn(bit2MeService, 'createCryptoInvoice')
-          .mockResolvedValue(mockedParsedCreatedInvoiceResponse);
-        const checkoutInvoiceSpy = jest
-          .spyOn(bit2MeService, 'checkoutInvoice')
-          .mockResolvedValue(mockedParsedInvoiceResponse);
-
-        const paymentIntent = await paymentService.createInvoice({
-          customerId: mockCustomerId,
-          priceId: mockedPriceId,
-          currency: mockCurrency,
-          userEmail: mockUserEmail,
-        });
-
-        expect(paymentIntent).toStrictEqual({
-          id: mockedInvoice.payments?.data[0].payment.payment_intent as string,
-          type: 'crypto',
-          token: getValidUserToken({ invoiceId: mockedParsedInvoiceResponse.invoiceId }),
-          payload: {
-            paymentRequestUri: mockedParsedInvoiceResponse.paymentRequestUri,
-            url: mockedParsedInvoiceResponse.url,
-            qrUrl: generateQrCodeUrl({ data: mockedParsedInvoiceResponse.paymentRequestUri }),
-            payAmount: mockedParsedInvoiceResponse.payAmount,
-            payCurrency: mockedParsedInvoiceResponse.payCurrency,
-            paymentAddress: mockedParsedInvoiceResponse.paymentAddress,
-          },
-        });
-
-        expect(createCryptoInvoiceSpy).toHaveBeenCalledWith({
-          description: `Payment for lifetime product ${mockedPriceId}`,
-          priceAmount: mockInvoiceTotal / 100,
-          priceCurrency: 'EUR',
-          title: `Invoice from Stripe ${mockInvoiceId}`,
-          securityToken: expectedSecurityToken,
-          foreignId: mockInvoiceId,
-          cancelUrl: `${config.DRIVE_WEB_URL}/checkout/cancel`,
-          successUrl: `${config.DRIVE_WEB_URL}/checkout/success`,
-          purchaserEmail: mockUserEmail,
-        });
-
-        expect(checkoutInvoiceSpy).toHaveBeenCalledWith(
-          mockedParsedCreatedInvoiceResponse.invoiceId,
-          mockCurrency.toUpperCase(),
-        );
-      });
-    });
-=======
     // describe('Crypto payments', () => {
     //   test('When trying to purchase a product using a crypto currency, then the QR code link is returned', async () => {
     //     const mockInvoiceTotal = 1000;
@@ -520,7 +374,6 @@
     //     );
     //   });
     // });
->>>>>>> a7d2bc7f
   });
 
   describe('Get Crypto currencies', () => {
