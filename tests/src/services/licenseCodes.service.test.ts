--- conflicted
+++ resolved
@@ -186,19 +186,7 @@
 
         jest.spyOn(paymentService, 'getProduct').mockResolvedValue(mockedProduct as Stripe.Response<Stripe.Product>);
         const updateStorageSpy = jest.spyOn(storageService, 'changeStorage').mockResolvedValue();
-<<<<<<< HEAD
-
-        const applyProductFeatures = licenseCodesService['applyProductFeatures'].bind(licenseCodesService);
-        await applyProductFeatures({
-          user,
-          customer: mockedCustomer,
-          logger: mockedLogger,
-          maxSpaceBytes,
-          tierProduct: null,
-        });
-=======
         await licenseCodesService.applyProductFeatures(user, mockedCustomer, mockedLogger, maxSpaceBytes, null);
->>>>>>> d90846d7
 
         expect(updateStorageSpy).toHaveBeenCalledWith(mockedUser.uuid, maxSpaceBytes);
       });
@@ -215,20 +203,8 @@
         const maxSpaceBytes = 100;
 
         jest.spyOn(storageService, 'changeStorage').mockRejectedValue(unexpectedError);
-<<<<<<< HEAD
-        const applyProductFeatures = licenseCodesService['applyProductFeatures'].bind(licenseCodesService);
-        await expect(
-          applyProductFeatures({
-            user,
-            customer: mockedCustomer,
-            logger: mockedLogger,
-            maxSpaceBytes,
-            tierProduct: null,
-          }),
-=======
         await expect(
           licenseCodesService.applyProductFeatures(user, mockedCustomer, mockedLogger, maxSpaceBytes, null),
->>>>>>> d90846d7
         ).rejects.toThrow(unexpectedError);
       });
     });
@@ -252,18 +228,7 @@
         jest.spyOn(tiersService, 'getTiersProductsByUserId').mockResolvedValue([]);
         jest.spyOn(tiersService, 'insertTierToUser').mockResolvedValue();
 
-<<<<<<< HEAD
-        const applyProductFeatures = licenseCodesService['applyProductFeatures'].bind(licenseCodesService);
-        await applyProductFeatures({
-          user,
-          customer: mockedCustomer,
-          logger: mockedLogger,
-          maxSpaceBytes: 100,
-          tierProduct: mockedTier,
-        });
-=======
         await licenseCodesService.applyProductFeatures(user, mockedCustomer, mockedLogger, 100, mockedTier);
->>>>>>> d90846d7
 
         expect(applyTierSpy).toHaveBeenCalledWith(user, mockedCustomer, 1, mockedTier.id, mockedLogger);
       });
@@ -296,18 +261,7 @@
         jest.spyOn(tiersService, 'getTiersProductsByUserId').mockResolvedValue([mockedUserTier]);
         const insertTierToUserSpy = jest.spyOn(tiersService, 'insertTierToUser').mockResolvedValue();
 
-<<<<<<< HEAD
-        const applyProductFeatures = licenseCodesService['applyProductFeatures'].bind(licenseCodesService);
-        await applyProductFeatures({
-          user,
-          customer: mockedCustomer,
-          logger: mockedLogger,
-          maxSpaceBytes: 100,
-          tierProduct: mockedTier,
-        });
-=======
         await licenseCodesService.applyProductFeatures(user, mockedCustomer, mockedLogger, 100, mockedTier);
->>>>>>> d90846d7
 
         expect(insertTierToUserSpy).toHaveBeenCalledWith(mockedUser.id, mockedTier.id);
       });
@@ -332,18 +286,7 @@
         const insertTierToUserSpy = jest.spyOn(tiersService, 'insertTierToUser');
         const updateTierToUserSpy = jest.spyOn(tiersService, 'updateTierToUser').mockResolvedValue();
 
-<<<<<<< HEAD
-        const applyProductFeatures = licenseCodesService['applyProductFeatures'].bind(licenseCodesService);
-        await applyProductFeatures({
-          user,
-          customer: mockedCustomer,
-          logger: mockedLogger,
-          maxSpaceBytes: 100,
-          tierProduct: mockedTier,
-        });
-=======
         await licenseCodesService.applyProductFeatures(user, mockedCustomer, mockedLogger, 100, mockedTier);
->>>>>>> d90846d7
 
         expect(insertTierToUserSpy).not.toHaveBeenCalled();
         expect(updateTierToUserSpy).toHaveBeenCalledWith(mockedUser.id, mockedUserTier.id, mockedTier.id);
@@ -363,17 +306,7 @@
 
         jest.spyOn(tiersService, 'applyTier').mockRejectedValue(unexpectedError);
         await expect(
-<<<<<<< HEAD
-          applyProductFeatures({
-            user,
-            customer: mockedCustomer,
-            logger: mockedLogger,
-            maxSpaceBytes,
-            tierProduct: mockedTier,
-          }),
-=======
           licenseCodesService.applyProductFeatures(user, mockedCustomer, mockedLogger, maxSpaceBytes, mockedTier),
->>>>>>> d90846d7
         ).rejects.toThrow(unexpectedError);
       });
     });
