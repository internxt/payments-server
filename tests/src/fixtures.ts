import jwt from 'jsonwebtoken';
import { randomUUID } from 'crypto';
import { FastifyBaseLogger } from 'fastify';
import { Chance } from 'chance';
import config from '../../src/config';
import { User, UserSubscription, UserType } from '../../src/core/users/User';
import {
  PaymentIntent,
  PaymentIntentCrypto,
  PaymentIntentFiat,
  PromotionCode,
  RenewalPeriod,
  SubscriptionCreated,
} from '../../src/services/payment.service';
import { Coupon } from '../../src/core/coupons/Coupon';
import {
  CreateCryptoInvoicePayload,
  Currency,
  ParsedCreatedInvoiceResponse,
  ParsedInvoiceResponse,
  RawCreateInvoiceResponse,
  RawInvoiceResponse,
} from '../../src/services/bit2me.service';
import { Tier } from '../../src/core/users/Tier';
import { ObjectId } from 'mongodb';
import { LicenseCode } from '../../src/core/users/LicenseCode';
import { Bit2MePaymentStatusCallback } from '../../src/webhooks/providers/bit2me';
import { AllowedCryptoCurrencies } from '../../src/utils/currency';
import Stripe from 'stripe';

const randomDataGenerator = new Chance();

type DeepPartial<T> = T extends object
  ? {
      [P in keyof T]?: DeepPartial<T[P]>;
    }
  : T;

export const getUser = (params?: Partial<User>): User => ({
  id: new ObjectId().toString(),
  uuid: randomUUID(),
  customerId: `cus_${randomDataGenerator.string({ length: 20 })}`,
  lifetime: false,
  ...params,
});

export const getLicenseCode = (params?: Partial<LicenseCode>) => {
  return {
    priceId: `price_${randomDataGenerator.string({ length: 16 })}`,
    provider: 'OWN',
    code: randomDataGenerator.string({ length: 10 }),
    redeemed: false,
    ...params,
  };
};

export const getCryptoInvoiceWebhook = (params?: Partial<Bit2MePaymentStatusCallback>): Bit2MePaymentStatusCallback => {
  return {
    id: randomDataGenerator.string({ length: 16 }),
    foreignId: `inv_${randomDataGenerator.string({ length: 16 })}`,
    cryptoAddress: {
      currency: AllowedCryptoCurrencies['Bitcoin'],
      address: randomDataGenerator.hash({ length: 34 }),
    },
    currencySent: {
      currency: AllowedCryptoCurrencies['Bitcoin'],
      amount: '0.01',
      remainingAmount: '0',
    },
    currencyReceived: {
      currency: AllowedCryptoCurrencies['Bitcoin'],
    },
    token: 'mocked-token',
    transactions: [],
    fees: [],
    error: [],
    status: 'paid',
    ...params,
  };
};

export const getValidAuthToken = (
  userUuid: string,
  workspaces?: {
    owners: string[];
  },
  params?: Partial<{
    email: string;
    uuid: string;
    name: string;
    lastname: string;
    username: string;
    sharedWorkspace: boolean;
    networkCredentials: {
      user: string;
    };
  }>,
): string => {
  return jwt.sign({ payload: { uuid: userUuid, workspaces, ...params } }, config.JWT_SECRET);
};

export const getValidUserToken = (payload: { customerId?: string; invoiceId?: string }): string => {
  return jwt.sign(payload, config.JWT_SECRET);
};

export const getCustomer = (params?: Partial<Stripe.Customer>): Stripe.Customer => {
  return {
    id: `cus_${randomDataGenerator.string({ length: 20 })}`,
    object: 'customer',
    address: {
      postal_code: '123456',
      country: 'ES',
      city: 'Valencia',
      line1: 'Avenida el Port',
      line2: 'Angels',
      state: 'Valencia',
    },
    balance: 0,
    created: 1680893993,
    currency: null,
    default_source: null,
    delinquent: false,
    description: null,
    discount: null,
    email: 'example@internxt.com',
    invoice_prefix: '0759376C',
    invoice_settings: {
      custom_fields: null,
      default_payment_method: null,
      footer: null,
      rendering_options: null,
    },
    livemode: false,
    metadata: {},
    name: 'My internxt',
    next_invoice_sequence: 1,
    phone: null,
    preferred_locales: [],
    shipping: null,
    tax_exempt: 'none',
    test_clock: null,
    ...params,
  };
};

export const getPromotionCodeResponse = (params?: Partial<PromotionCode>): PromotionCode => {
  return {
    codeId: 'promo_id',
    promoCodeName: 'PROMO_NAME',
    amountOff: null,
    percentOff: 75,
    ...params,
  };
};

export const getProduct = ({
  params,
  userType,
}: {
  params?: Partial<Stripe.Product>;
  userType?: UserType;
}): Stripe.Product => {
  return {
    id: `prod_${randomDataGenerator.string({ length: 12 })}`,
    type: 'service',
    object: 'product',
    active: true,
    created: 1678833149,
    default_price: null,
    description: null,
    images: [],
    marketing_features: [],
    livemode: false,
    metadata: {
      type: userType ?? UserType.Individual,
    },
    name: 'Gold Plan',
    package_dimensions: null,
    shippable: null,
    statement_descriptor: null,
    tax_code: null,
    unit_label: null,
    updated: 1678833149,
    url: null,
    ...params,
  };
};

export const getPrices = () => {
  return {
    subscription: {
      exists: 'price_1RQYKvFAOdcgaBMQfAYnxyMN',
      doesNotExist: 'price_1PLMerFAOdcgaBMQ17q27Cas',
    },
    lifetime: {
      exists: 'price_1RQYKvFAOdcgaBMQk7jdUope',
      doesNotExist: 'price_1PLMVCFAOdcgaBMQxIQgdXsds',
    },
  };
};

export const getTaxes = (params?: Partial<Stripe.Tax.Calculation>): Stripe.Tax.Calculation => {
  return {
    id: 'taxcalc_1RMT1aFAOdcgaBMQEoAm2Pee',
    object: 'tax.calculation',
    amount_total: 14505,
    currency: 'eur',
    customer: null,
    customer_details: {
      address: null,
      address_source: null,
      ip_address: '93.176.146.32',
      tax_ids: [],
      taxability_override: 'none',
    },
    expires_at: 1754481242,
    livemode: false,
    ship_from_details: null,
    shipping_cost: null,
    tax_amount_exclusive: 2517,
    tax_amount_inclusive: 0,
    tax_breakdown: [
      {
        amount: 2517,
        inclusive: false,
        tax_rate_details: {
          country: 'ES',
          percentage_decimal: '21',
          state: 'ES',
          tax_type: 'vat',
          flat_amount: {
            amount: 0,
            currency: 'EUR',
          },
          rate_type: 'flat_amount',
        },
        taxability_reason: 'standard_rated',
        taxable_amount: 11988,
      },
    ],
    tax_date: 1746705242,
    ...params,
  };
};

export const getPromoCode = (params?: DeepPartial<Stripe.PromotionCode>): Stripe.PromotionCode => {
  return {
    id: `promo_${randomDataGenerator.string({ length: 22 })}`,
    object: 'promotion_code',
    active: true,
    code: randomDataGenerator.string({ length: 10 }),
    coupon: {
      id: randomDataGenerator.string({ length: 10 }),
      object: 'coupon',
      amount_off: null,
      created: 1678040164,
      currency: null,
      duration: 'repeating',
      duration_in_months: 3,
      livemode: false,
      max_redemptions: null,
      metadata: {},
      name: null,
      percent_off: 25.5,
      redeem_by: null,
      times_redeemed: 0,
      valid: true,
    },
    created: 1678040164,
    customer: null,
    expires_at: null,
    livemode: false,
    max_redemptions: null,
    metadata: {},
    restrictions: {
      first_time_transaction: false,
      minimum_amount: null,
      minimum_amount_currency: null,
    },
    times_redeemed: 0,
    ...(params as any),
  };
};

export const priceById = ({
  bytes,
  interval,
  type = UserType.Individual,
  businessSeats,
  product,
}: {
  bytes: number;
  interval: 'lifetime' | 'year';
  type?: UserType;
  businessSeats?: {
    maxSeats: number;
    minSeats: number;
  };
  product?: string;
}) => {
  const mockedPrice = getPrice();
  return {
    id: mockedPrice.id,
    currency: mockedPrice.currency,
    amount: mockedPrice.currency_options![mockedPrice.currency].unit_amount as number,
    bytes,
    interval,
    decimalAmount: (mockedPrice.currency_options![mockedPrice.currency].unit_amount as number) / 100,
    type,
    product: product ?? (mockedPrice.product as string),
    ...businessSeats,
  };
};

export const getPrice = (params?: Partial<Stripe.Price>): Stripe.Price => {
  return {
    id: `price_${randomDataGenerator.string({ length: 12 })}`,
    object: 'price',
    active: true,
    billing_scheme: 'per_unit',
    created: 1679431181,
    currency: 'eur',
    custom_unit_amount: null,
    livemode: false,
    lookup_key: null,
    metadata: {},
    nickname: null,
    product: 'prod_NZKdYqrwEYx6iK',
    recurring: {
      meter: null,
      interval: 'month',
      interval_count: 1,
      trial_period_days: null,
      usage_type: 'licensed',
    },
    tax_behavior: 'unspecified',
    tiers_mode: null,
    transform_quantity: null,
    type: 'recurring',
    unit_amount: 1000,
    unit_amount_decimal: '1000',
    currency_options: {
      eur: {
        tax_behavior: 'exclusive',
        unit_amount: 1000,
        custom_unit_amount: null,
        unit_amount_decimal: null,
      },
    },
    ...params,
  };
};

export const getCreateSubscriptionResponse = (params?: Partial<SubscriptionCreated>): SubscriptionCreated => {
  return {
    type: 'payment',
    clientSecret: `ci_${randomDataGenerator.string({ length: 8 })}`,
    ...params,
  };
};

export const getCreatedSubscription = (
  params?: Partial<Stripe.Subscription>,
  userType?: UserType,
): Stripe.Subscription => {
  const customer = `cus_${randomDataGenerator.string({ length: 20 })}`;
  const invoice = `in_${randomDataGenerator.string({ length: 14 })}`;

  return {
    id: `sub_${randomDataGenerator.string({ length: 14 })}`,
    billing_mode: {
      type: 'classic',
    },
    object: 'subscription',
    billing_cycle_anchor_config: {
      day_of_month: 1,
      hour: 0,
      minute: 0,
      month: 1,
      second: 0,
    },
    invoice_settings: {
      account_tax_ids: null,
      issuer: 'Stripe' as any,
    },
    application: null,
    application_fee_percent: null,
    automatic_tax: {
      enabled: false,
      liability: null,
      disabled_reason: null,
    },
    billing_cycle_anchor: randomDataGenerator.natural({ length: 10 }),
    billing_thresholds: null,
    cancel_at: null,
    cancel_at_period_end: false,
    canceled_at: null,
    cancellation_details: {
      comment: null,
      feedback: null,
      reason: null,
    },
    collection_method: 'charge_automatically',
    created: randomDataGenerator.natural({ length: 10 }),
    currency: 'usd',
    customer,
    days_until_due: null,
    default_payment_method: {
      id: `pm_${randomDataGenerator.string({ length: 14 })}`,
      billing_details: {
        name: 'John Doe',
        address: randomDataGenerator.address() as any,
        email: randomDataGenerator.email(),
        phone: randomDataGenerator.phone(),
        tax_id: null,
      },
      created: randomDataGenerator.natural({ length: 10 }),
      customer,
      livemode: false,
      metadata: {},
      object: 'payment_method',
      type: 'card',
    } as Stripe.PaymentMethod,
    billing_mode: {
      type: 'classic',
    },
    default_source: {
      id: `src_${randomDataGenerator.string({ length: 16 })}`,
      object: 'source',
      ach_credit_transfer: {
        account_number: 'test_eb829353ed79',
        bank_name: 'TEST BANK',
        fingerprint: 'kBQsBk9KtfCgjEYK',
        refund_account_holder_name: null,
        refund_account_holder_type: null,
        refund_routing_number: null,
        routing_number: '110000000',
        swift_code: 'TSTEZ122',
      },
      allow_redisplay: null,
      amount: null,
      client_secret: 'src_client_secret_ZaOIRUD8a9uGmQobLxGvqKSr',
      created: 1683144457,
      currency: 'usd',
      flow: 'receiver',
      livemode: false,
      metadata: {},
      owner: {
        address: null,
        email: 'jenny.rosen@example.com',
        name: null,
        phone: null,
        verified_address: null,
        verified_email: null,
        verified_name: null,
        verified_phone: null,
      },
      receiver: {
        address: '110000000-test_eb829353ed79',
        amount_charged: 0,
        amount_received: 0,
        amount_returned: 0,
        refund_attributes_method: 'email',
        refund_attributes_status: 'missing',
      },
      statement_descriptor: null,
      status: 'pending',
      type: 'ach_credit_transfer',
      usage: 'reusable',
    },
    default_tax_rates: [],
    description: null,
    discounts: [
      {
        id: 'jMT0WJUD',
        checkout_session: '',
        coupon: 'jMT0WJUD' as any,
        customer: customer,
        invoice,
        invoice_item: invoice,
        end: 0,
        object: 'discount',
        start: 10,
        subscription: '',
        subscription_item: '',
        promotion_code: {
          id: `promo_${randomDataGenerator.string({ length: 22 })}`,
          object: 'promotion_code',
          active: true,
          code: 'PROMO_CODE',
          coupon: {
            id: 'jMT0WJUD',
            object: 'coupon',
            amount_off: null,
            created: 1678040164,
            currency: null,
            duration: 'repeating',
            duration_in_months: 3,
            livemode: false,
            max_redemptions: null,
            metadata: {},
            name: null,
            percent_off: 25.5,
            redeem_by: null,
            times_redeemed: 0,
            valid: true,
          },
          created: 1678040164,
          customer: null,
          expires_at: null,
          livemode: false,
          max_redemptions: null,
          metadata: {},
          restrictions: {
            first_time_transaction: false,
            minimum_amount: null,
            minimum_amount_currency: null,
          },
          times_redeemed: 0,
        },
      },
    ],
    ended_at: null,
    items: {
      object: 'list',
      data: [
        {
          current_period_end: randomDataGenerator.natural({ length: 10 }),
          current_period_start: randomDataGenerator.natural({ length: 10 }),
          id: `si_${randomDataGenerator.string({ length: 12 })}`,
          current_period_end: randomDataGenerator.natural({ length: 10 }),
          current_period_start: randomDataGenerator.natural({ length: 10 }),
          object: 'subscription_item',
          billing_thresholds: null,
          created: randomDataGenerator.natural({ length: 10 }),
          metadata: {},
          discounts: null as any,
          plan: {
            meter: null,
            id: `price_${randomDataGenerator.string({ length: 20 })}`,
            object: 'plan',
            active: true,
            amount: 1000,
            amount_decimal: '1000',
            billing_scheme: 'per_unit',
            created: randomDataGenerator.natural({ length: 10 }),
            currency: 'usd',
            interval: 'month',
            interval_count: 1,
            livemode: false,
            metadata: {},
            nickname: null,
            product: {
              active: true,
              created: randomDataGenerator.natural({ length: 10 }),
              description: '',
              id: `prod_${randomDataGenerator.string({ length: 12 })}`,
              images: [],
              livemode: false,
              marketing_features: [],
              metadata: {
                type: `${userType}`,
              },
              name: '',
              object: 'product',
              package_dimensions: null,
              shippable: false,
              tax_code: '',
              type: 'service',
              updated: randomDataGenerator.natural({ length: 10 }),
              url: '',
            },
            tiers_mode: null,
            transform_usage: null,
            trial_period_days: null,
            usage_type: 'licensed',
          },
          price: {
            id: `price_${randomDataGenerator.string({ length: 12 })}`,
            object: 'price',
            active: true,
            billing_scheme: 'per_unit',
            created: randomDataGenerator.natural({ length: 10 }),
            currency: 'usd',
            custom_unit_amount: null,
            livemode: false,
            lookup_key: null,
            metadata: {
              maxSpaceBytes: '100',
            },
            nickname: null,
            product: `prod_${randomDataGenerator.string({ length: 12 })}`,
            recurring: {
              meter: null,
              interval: 'month',
              interval_count: 1,
              trial_period_days: null,
              usage_type: 'licensed',
            },
            tax_behavior: 'unspecified',
            tiers_mode: null,
            transform_quantity: null,
            type: 'recurring',
            unit_amount: 1000,
            unit_amount_decimal: '1000',
          },
          quantity: 1,
          subscription: `sub_${randomDataGenerator.string({ length: 12 })}`,
          tax_rates: [],
        } as Stripe.SubscriptionItem,
      ],
      has_more: false,
      url: '/v1/subscription_items?subscription=sub_1MowQVLkdIwHu7ixeRlqHVzs',
    },
    latest_invoice: `in_${randomDataGenerator.string({ length: 14 })}`,
    livemode: false,
    metadata: {},
    next_pending_invoice_item_invoice: null,
    on_behalf_of: null,
    pause_collection: null,
    payment_settings: {
      payment_method_options: null,
      payment_method_types: null,
      save_default_payment_method: 'off',
    },
    pending_invoice_item_interval: null,
    pending_setup_intent: null,
    pending_update: null,
    schedule: null,
    start_date: randomDataGenerator.natural({ length: 10 }),
    status: 'active',
    test_clock: null,
    transfer_data: null,
    trial_end: null,
    trial_settings: {
      end_behavior: {
        missing_payment_method: 'create_invoice',
      },
    },
    trial_start: null,
    ...params,
  };
};

export function getSubscription({
  type = 'subscription',
  userType = UserType.Individual,
  seats,
}: {
  type: 'free' | 'subscription' | 'lifetime';
  userType?: UserType;
  seats?: { minimumSeats: number; maximumSeats: number };
}): UserSubscription {
  const availableSeats = seats ? seats : undefined;
  return {
    type,
    subscriptionId: `sub_${randomDataGenerator.string({ length: 14 })}`,
    amount: 11988,
    currency: 'eur',
    interval: 'year',
    nextPayment: 1774631776,
    amountAfterCoupon: 0,
    priceId: `price_${randomDataGenerator.string({ length: 12 })}`,
    productId: `prod_${randomDataGenerator.string({ length: 8 })}`,
    userType,
    plan: {
      simpleName: 'Essential',
      status: 'active',
      planId: `price_${randomDataGenerator.string({ length: 12 })}`,
      productId: `prod_${randomDataGenerator.string({ length: 10 })}`,
      name: 'Essential',
      type: userType,
      price: 119.88,
      monthlyPrice: 9.99,
      currency: 'eur',
      isTeam: false,
      paymentInterval: '',
      isLifetime: false,
      renewalPeriod: RenewalPeriod.Annually,
      storageLimit: 1099511627776,
      amountOfSeats: 1,
      ...availableSeats,
    },
  };
}

export const getActiveSubscriptions = (
  count: number = 1,
  paramsArray: Partial<Stripe.Subscription>[] = [],
): Stripe.Subscription[] => {
  return Array.from({ length: count }, (_, index) => ({
    ...getCreatedSubscription(),
    ...paramsArray[index],
  }));
};

export function getPaymentIntentResponse(params: Partial<PaymentIntentFiat>): PaymentIntentFiat;
export function getPaymentIntentResponse(params: Partial<PaymentIntentCrypto>): PaymentIntentCrypto;
export function getPaymentIntentResponse(params: Partial<PaymentIntent>): PaymentIntent {
  if (params.type === 'crypto') {
    const cryptoParams = params as Partial<PaymentIntentCrypto>;
    return {
      id: cryptoParams.id ?? 'crypto-id',
      type: 'crypto',
      token: 'encoded-invoice-id',
      payload: {
        paymentRequestUri: 'mock-address',
        url: 'https://mock.crypto.url',
        qrUrl: 'https://mock.qr.url',
        payAmount: cryptoParams.payload?.payAmount ?? 0.01,
        payCurrency: cryptoParams.payload?.payCurrency ?? 'BTC',
        paymentAddress: cryptoParams.payload?.paymentAddress ?? 'mock-address',
      },
    };
  }

  const fiatParams = params as Partial<PaymentIntentFiat>;
  return {
    id: fiatParams.id ?? 'fiat-id',
    type: 'fiat',
    clientSecret: fiatParams.clientSecret ?? 'client_secret',
    invoiceStatus: fiatParams.invoiceStatus ?? 'open',
  };
}

export function getRawCreateInvoiceResponse(params: Partial<RawCreateInvoiceResponse> = {}): RawCreateInvoiceResponse {
  return {
    invoiceId: randomDataGenerator.guid(),
    createdAt: new Date().toISOString(),
    updatedAt: new Date().toISOString(),
    paidAt: null,
    foreignId: randomDataGenerator.string({ length: 16 }),
    priceAmount: randomDataGenerator.floating({ min: 5, max: 100, fixed: 2 }).toString(),
    priceCurrency: 'EUR',
    status: 'pending',
    customerEmail: randomDataGenerator.email(),
    receiveCurrencyName: 'Bitcoin',
    title: randomDataGenerator.sentence({ words: 4 }),
    description: randomDataGenerator.sentence(),
    successUrl: `${config.DRIVE_WEB_URL}/checkout/success`,
    cancelUrl: `${config.DRIVE_WEB_URL}/checkout/cancel`,
    paymentAddress: randomDataGenerator.hash({ length: 34 }),
    paymentRequestUri: `bitcoin:${randomDataGenerator.hash({ length: 34 })}?amount=${randomDataGenerator.floating({
      min: 5,
      max: 100,
      fixed: 2,
    })}`,
    payAmount: randomDataGenerator.floating({ min: 5, max: 100, fixed: 2 }),
    payCurrency: 'BTC',
    merchant: {
      merchantId: randomDataGenerator.guid(),
      name: 'Internxt',
    },
    url: `https://checkout.internxt.com/invoice/${randomDataGenerator.guid()}`,
    ...params,
  };
}

export function getParsedInvoiceResponse(params: Partial<ParsedInvoiceResponse> = {}): ParsedInvoiceResponse {
  return {
    invoiceId: randomDataGenerator.guid(),
    createdAt: new Date(),
    updatedAt: new Date(),
    expiredAt: new Date(Date.now() + 3600000),
    paidAt: null,
    foreignId: randomDataGenerator.string({ length: 16 }),
    priceAmount: randomDataGenerator.floating({ min: 10, max: 100 }),
    underpaidAmount: 0,
    overpaidAmount: 0,
    priceCurrency: 'EUR',
    status: 'pending',
    customerEmail: randomDataGenerator.email(),
    receiveCurrencyName: 'Bitcoin',
    title: 'Mock Invoice',
    description: 'Mock description',
    successUrl: 'https://mock/success',
    cancelUrl: 'https://mock/cancel',
    paymentAddress: randomDataGenerator.hash({ length: 34 }),
    paymentRequestUri: 'bitcoin:address?amount=0.01',
    payAmount: 0.01,
    payCurrency: 'BTC',
    merchant: {
      merchantId: randomDataGenerator.guid(),
      name: 'Internxt',
    },
    url: 'https://mock.crypto.url',
    ...params,
  };
}

export function getParsedCreatedInvoiceResponse(
  params: Partial<ParsedCreatedInvoiceResponse> = {},
  rawInvoiceResponse?: RawInvoiceResponse,
): ParsedCreatedInvoiceResponse {
  const raw = rawInvoiceResponse ?? getRawCreateInvoiceResponse();

  return {
    ...raw,
    createdAt: new Date(raw.createdAt),
    updatedAt: new Date(raw.updatedAt),
    priceAmount: parseFloat(raw.priceAmount),
    ...params,
  };
}

export const getPaymentIntent = (params?: Partial<Stripe.PaymentIntent>): Stripe.PaymentIntent => {
  return {
    id: `pi_${randomDataGenerator.string({ length: 14 })}`,
<<<<<<< HEAD
=======
    invoice: `in_${randomDataGenerator.string({ length: 14 })}`,
    excluded_payment_method_types: [],
>>>>>>> a7d2bc7f
    payment_method_configuration_details: {
      id: '',
      parent: '',
    },
    object: 'payment_intent',
    amount: 2000,
    amount_capturable: 0,
    amount_details: {
      tip: {},
    },
    amount_received: 0,
    application: null,
    application_fee_amount: null,
    automatic_payment_methods: {
      enabled: true,
    },
    canceled_at: null,
    cancellation_reason: null,
    capture_method: 'automatic',
    client_secret: `pi_${randomDataGenerator.string({ length: 24 })}`,
    confirmation_method: 'automatic',
    created: 1680800504,
    currency: 'usd',
    customer: null,
    description: null,
    last_payment_error: null,
    latest_charge: null,
    livemode: false,
    metadata: {},
    next_action: null,
    on_behalf_of: null,
    payment_method: null,
    payment_method_options: {
      card: {
        installments: null,
        mandate_options: null,
        network: null,
        request_three_d_secure: 'automatic',
      },
      link: {
        persistent_token: null,
      },
    },
    payment_method_types: ['card', 'link'],
    processing: null,
    receipt_email: null,
    review: null,
    setup_future_usage: null,
    shipping: null,
    source: null,
    statement_descriptor: null,
    statement_descriptor_suffix: null,
    status: 'requires_payment_method',
    transfer_data: null,
    transfer_group: null,
    ...params,
  };
};

export const getCoupon = (params?: Partial<Coupon>): Coupon => ({
  id: new ObjectId().toString(),
  provider: 'stripe',
  code: 'c0UP0n',
  ...params,
});

export const newTier = (params?: Partial<Tier>): Tier => {
  return {
    id: randomDataGenerator.string({ length: 10 }),
    billingType: 'subscription',
    label: 'test-label',
    productId: `prod_${randomDataGenerator.string({ length: 15 })}`,
    featuresPerService: {
      mail: { enabled: false, addressesPerUser: randomDataGenerator.integer({ min: 0, max: 5 }) },
      meet: { enabled: false, paxPerCall: randomDataGenerator.integer({ min: 0, max: 5 }) },
      vpn: { enabled: false, featureId: randomDataGenerator.string({ length: 10 }) },
      antivirus: { enabled: false },
      backups: { enabled: false },
      cleaner: { enabled: false },
      drive: {
        enabled: false,
        foreignTierId: randomUUID(),
        maxSpaceBytes: randomDataGenerator.integer({ min: 1024 * 1024 * 1024, max: 5 * 1024 * 1024 * 1024 }),
        workspaces: {
          enabled: false,
          maximumSeats: randomDataGenerator.integer({ min: 10, max: 100 }),
          minimumSeats: 3,
          maxSpaceBytesPerSeat: randomDataGenerator.integer({ min: 1024 * 1024 * 1024, max: 5 * 1024 * 1024 * 1024 }),
        },
        passwordProtectedSharing: { enabled: false },
        restrictedItemsSharing: { enabled: false },
      },
      darkMonitor: {
        enabled: false,
      },
    },
    ...params,
  };
};

export const getLogger = (): jest.Mocked<FastifyBaseLogger> => {
  return {
    info: jest.fn(),
    error: jest.fn(),
    warn: jest.fn(),
    debug: jest.fn(),
    fatal: jest.fn(),
    trace: jest.fn(),
    level: 'info',
    silent: jest.fn(),
    child: jest.fn(),
  };
};

export const getPayloadForCryptoInvoice = (
  params?: Partial<CreateCryptoInvoicePayload>,
): CreateCryptoInvoicePayload => {
  const payload = {
    foreignId: 'invoice-123',
    priceAmount: 100,
    priceCurrency: AllowedCryptoCurrencies['Bitcoin'],
    title: 'Test Invoice',
    description: 'Payment for product',
    successUrl: 'https://success.url',
    cancelUrl: 'https://cancel.url',
    purchaserEmail: 'test@internxt.com',
    securityToken: 'secure-token',
    ...params,
  };

  return payload;
};

export const getRawCryptoInvoiceResponse = (params?: Partial<RawInvoiceResponse>): RawInvoiceResponse => {
  const now = new Date();

  const rawResponse = {
    invoiceId: randomUUID(),
    createdAt: now.toISOString(),
    updatedAt: now.toISOString(),
    expiredAt: new Date(now.getTime() + 100000).toISOString(),
    paidAt: null,
    foreignId: 'foreign-123',
    priceAmount: '99.99',
    priceCurrency: 'EUR',
    status: 'waitingPayment',
    customerEmail: 'test@example.com',
    receiveCurrencyName: 'BTC',
    title: 'Test Invoice',
    description: 'Test invoice description',
    successUrl: 'https://example.com/success',
    cancelUrl: 'https://example.com/cancel',
    underpaidAmount: '0.00',
    overpaidAmount: '0.00',
    paymentAddress: 'bc1address',
    paymentRequestUri: 'bitcoin:bc1address?amount=0.001',
    payAmount: 0.001,
    payCurrency: 'BTC',
    merchant: {
      merchantId: 'merchant-1',
      name: 'Internxt',
    },
    url: 'https://bit2me.com/checkout-url',
    ...params,
  };

  return rawResponse;
};

export const getCryptoCurrency = (params?: Partial<Currency>): Currency => ({
  currencyId: AllowedCryptoCurrencies['Bitcoin'],
  name: 'Bitcoin',
  type: 'crypto',
  receiveType: true,
  networks: [
    {
      platformId: 'bitcoin-mainnet',
      name: 'Bitcoin Network',
    },
    {
      platformId: 'lightning',
      name: 'Lightning Network',
    },
  ],
  imageUrl: 'https://example.com/icons/btc.svg',
  ...params,
});

export const getInvoice = (
  params?: DeepPartial<Partial<Stripe.Invoice>>,
  userType = UserType.Individual,
  productId?: string,
): Stripe.Invoice => {
  return {
    id: 'in_eir9242',
    object: 'invoice',
    effective_at: 0,
    rendering: null,
    subscription_details: {
      metadata: {},
    },
    account_country: 'US',
    account_name: 'Stripe Docs',
    account_tax_ids: null,
    amount_due: 0,
    amount_paid: 0,
    amount_remaining: 0,
    amount_shipping: 0,
    application: null,
    application_fee_amount: null,
    attempt_count: 0,
    attempted: false,
    auto_advance: false,
    automatic_tax: {
      enabled: false,
      liability: null,
      status: null,
    },
    billing_reason: 'manual',
    charge: null,
    collection_method: 'charge_automatically',
    created: randomDataGenerator.natural({ length: 10 }),
    currency: 'usd',
    custom_fields: null,
    customer: `cus_${randomDataGenerator.string({ length: 20 })}`,
    customer_address: null,
    customer_email: 'example@internxt.com',
    customer_name: 'My internxt',
    customer_phone: null,
    customer_shipping: null,
    customer_tax_exempt: 'none',
    customer_tax_ids: [],
    default_payment_method: null,
    default_source: null,
    default_tax_rates: [],
    description: null,
    discount: null,
    discounts: [],
    due_date: null,
    ending_balance: null,
    footer: null,
    from_invoice: null,
    hosted_invoice_url: null,
    invoice_pdf: null,
    issuer: {
      type: 'self',
    },
    last_finalization_error: null,
    latest_revision: null,
    lines: {
      object: 'list',
      data: [
        {
          id: 'il_tmp_1Nzo1ZGgdF1VjufLzD1UUn9R',
          object: 'line_item',
          invoice: `in_${randomDataGenerator.string({ length: 20 })}`,
          amount: 1000,
          amount_excluding_tax: 1000,
          currency: 'usd',
          description: 'My First Invoice Item (created for API docs)',
          discount_amounts: [],
          discountable: true,
          discounts: [],
          invoice_item: 'ii_1Nzo1ZGgdF1VjufLzD1UUn9R',
          livemode: false,
          metadata: {},
          period: {
            end: 1696975413,
            start: 1696975413,
          },
          pricing: {
            price_details: {
              price: `price_${randomDataGenerator.string({ length: 20 })}`,
              product: `prod_${randomDataGenerator.string({ length: 15 })}`,
            },
            unit_amount_decimal: '1000',
          },
          proration: false,
          proration_details: {
            credited_items: null,
          },
          quantity: 1,
          subscription: null,
          tax_amounts: [],
          tax_rates: [],
          type: 'invoiceitem',
          unit_amount_excluding_tax: '1000',
        },
      ],
      has_more: false,
      url: '/v1/invoices/in_1MtHbELkdIwHu7ixl4OzzPMv/lines',
    },
    livemode: false,
    metadata: {},
    next_payment_attempt: null,
    number: null,
    on_behalf_of: null,
    paid: false,
    paid_out_of_band: false,
    payment_intent: null,
    payment_settings: {
      default_mandate: null,
      payment_method_options: null,
      payment_method_types: null,
    },
    period_end: randomDataGenerator.natural({ length: 10 }),
    period_start: randomDataGenerator.natural({ length: 10 }),
    post_payment_credit_notes_amount: 0,
    pre_payment_credit_notes_amount: 0,
    quote: null,
    receipt_number: null,
    shipping_cost: null,
    shipping_details: null,
    starting_balance: 0,
    statement_descriptor: null,
    status: 'draft',
    status_transitions: {
      finalized_at: null,
      marked_uncollectible_at: null,
      paid_at: null,
      voided_at: null,
    },
    subscription: null,
    subtotal: 0,
    subtotal_excluding_tax: 0,
    tax: null,
    test_clock: null,
    total: 0,
    total_discount_amounts: [],
    total_excluding_tax: 0,
    total_tax_amounts: [],
    transfer_data: null,
    webhooks_delivered_at: randomDataGenerator.natural({ length: 10 }),
    ...(params as any),
  };
};

export const getInvoicePayment = (params?: Partial<Stripe.InvoicePayment>): Stripe.ApiList<Stripe.InvoicePayment> => {
  return {
    data: [
      {
        id: `inpay_${randomDataGenerator.string({ length: 20 })}`,
        object: 'invoice_payment',
        amount_paid: 2000,
        amount_requested: 2000,
        created: 1391288554,
        currency: 'usd',
        invoice: `in_${randomDataGenerator.string({ length: 20 })}`,
        is_default: true,
        livemode: false,
        payment: {
          type: 'payment_intent',
          payment_intent: `pi_${randomDataGenerator.string({ length: 20 })}`,
        },
        status: 'paid',
        status_transitions: {
          canceled_at: null,
          paid_at: 1391288554,
        },
        ...(params as any),
      },
    ],
    has_more: false,
    object: 'list',
    url: '',
  };
};

export function getInvoices(count = 2, paramsArray: DeepPartial<Stripe.Invoice>[] = []): Stripe.Invoice[] {
  return Array.from({ length: count }, (_, index) => ({
    ...getInvoice(),
    ...(paramsArray[index] as any),
  }));
}

export function getUniqueCodes() {
  return {
    techCult: {
      codes: {
        elegible: '5tb_redeem_code',
        nonElegible: '2tb_code_redeem',
        doesntExist: 'doesnt_exist',
      },
      provider: 'TECHCULT',
    },
    stackCommerce: {
      codes: {
        elegible: '5tb_redeem_code',
        nonElegible: '2tb_code_redeem',
        doesntExist: 'doesnt_exist',
      },
      provider: 'STACKCOMMERCE',
    },
  };
}

export function getCharge(params?: Partial<Stripe.Charge>): Stripe.Charge {
  return {
    id: `ch_${randomDataGenerator.string({ length: 10 })}`,
    source: '' as any,
    object: 'charge',
    amount: 1099,
    amount_captured: 1099,
    amount_refunded: 0,
    application: null,
    application_fee: null,
    application_fee_amount: null,
    balance_transaction: `txn_${randomDataGenerator.string({ length: 10 })}`,
    billing_details: {
      tax_id: null,
      address: {
        city: null,
        country: null,
        line1: null,
        line2: null,
        postal_code: null,
        state: null,
      },
      email: null,
      name: null,
      phone: null,
    },
    calculated_statement_descriptor: 'Stripe',
    captured: true,
    created: randomDataGenerator.natural({ length: 10 }),
    currency: 'usd',
    customer: `cus_${randomDataGenerator.string({ length: 20 })}`,
    description: null,
    disputed: false,
    failure_balance_transaction: null,
    failure_code: null,
    failure_message: null,
    fraud_details: {},
    livemode: false,
    metadata: {},
    on_behalf_of: null,
    outcome: {
      advice_code: null,
      network_advice_code: null,
      network_decline_code: null,
      network_status: 'approved_by_network',
      reason: null,
      risk_level: 'normal',
      risk_score: 32,
      seller_message: 'Payment complete.',
      type: 'authorized',
    },
    paid: true,
    payment_intent: `pi_${randomDataGenerator.string({ length: 20 })}`,
    payment_method: `card_${randomDataGenerator.string({ length: 10 })}`,
    payment_method_details: {
      card: {
        network_transaction_id: null,
        regulated_status: null,
        authorization_code: null,
        amount_authorized: 0,
        brand: 'visa',
        checks: {
          address_line1_check: null,
          address_postal_code_check: null,
          cvc_check: null,
        },
        country: 'US',
        exp_month: 3,
        exp_year: 2024,
        fingerprint: randomDataGenerator.string({ length: 10 }),
        funding: 'credit',
        installments: null,
        last4: '4242',
        mandate: null,
        network: 'visa',
        three_d_secure: null,
        wallet: null,
      },
      type: 'card',
    },
    receipt_email: 'example@inxt.com',
    receipt_number: null,
    receipt_url:
      'https://pay.stripe.com/receipts/payment/CAcaFwoVYWNjdF8xTTJKVGtMa2RJd0h1N2l4KOvG06AGMgZfBXyr1aw6LBa9vaaSRWU96d8qBwz9z2J_CObiV_H2-e8RezSK_sw0KISesp4czsOUlVKY',
    refunded: false,
    review: null,
    shipping: null,
    source_transfer: null,
    statement_descriptor: null,
    statement_descriptor_suffix: null,
    status: 'succeeded',
    transfer_data: null,
    transfer_group: null,
    ...params,
  };
}

export function getDispute(params?: Partial<Stripe.Dispute>): Stripe.Dispute {
  return {
    id: 'du_1MtJUT2eZvKYlo2CNaw2HvEv',
    object: 'dispute',
    amount: 1000,
    balance_transactions: [],
    charge: `ch_${randomDataGenerator.string({ length: 16 })}`,
    created: 1680651737,
    currency: 'usd',
    enhanced_eligibility_types: [],
    evidence: {
      enhanced_evidence: {},
      access_activity_log: null,
      billing_address: null,
      cancellation_policy: null,
      cancellation_policy_disclosure: null,
      cancellation_rebuttal: null,
      customer_communication: null,
      customer_email_address: null,
      customer_name: null,
      customer_purchase_ip: null,
      customer_signature: null,
      duplicate_charge_documentation: null,
      duplicate_charge_explanation: null,
      duplicate_charge_id: null,
      product_description: null,
      receipt: null,
      refund_policy: null,
      refund_policy_disclosure: null,
      refund_refusal_explanation: null,
      service_date: null,
      service_documentation: null,
      shipping_address: null,
      shipping_carrier: null,
      shipping_date: null,
      shipping_documentation: null,
      shipping_tracking_number: null,
      uncategorized_file: null,
      uncategorized_text: null,
    },
    evidence_details: {
      enhanced_eligibility: {},
      due_by: 1682294399,
      has_evidence: false,
      past_due: false,
      submission_count: 0,
    },
    is_charge_refundable: true,
    livemode: false,
    metadata: {},
    payment_intent: null,
    reason: 'general',
    status: 'lost',
    ...params,
  };
}

export const getCurrency = (params?: Partial<Currency>): Currency => {
  return {
    currencyId: 'BTC',
    name: 'Bitcoin',
    type: 'crypto',
    receiveType: true,
    networks: [
      {
        platformId: 'bitcoin',
        name: 'bitcoin',
      },
    ],
    imageUrl: 'https://some-image.jpg',
    ...params,
  };
};

export const getCurrencies = (count = 2, paramsArray: Partial<Currency>[] = []): Currency[] => {
  return Array.from({ length: count }, (_, index) => ({
    ...getCurrency(),
    ...paramsArray[index],
  }));
};

export const getPaymentMethod = (params?: Partial<Stripe.PaymentMethod>): Stripe.PaymentMethod => {
  return {
    id: 'pm_1Q0PsIJvEtkwdCNYMSaVuRz6',
    object: 'payment_method',
    allow_redisplay: 'unspecified',
    billing_details: {
      tax_id: null,
      address: {
        city: null,
        country: null,
        line1: null,
        line2: null,
        postal_code: null,
        state: null,
      },
      email: null,
      name: 'John Doe',
      phone: null,
    },
    created: 1726673582,
    customer: null,
    livemode: false,
    metadata: {},
    type: 'us_bank_account',
    us_bank_account: {
      account_holder_type: 'individual',
      account_type: 'checking',
      bank_name: 'STRIPE TEST BANK',
      financial_connections_account: null,
      fingerprint: 'LstWJFsCK7P349Bg',
      last4: '6789',
      networks: {
        preferred: 'ach',
        supported: ['ach'],
      },
      routing_number: '110000000',
      status_details: {},
    },
    ...params,
  };
};

export const voidPromise = () => Promise.resolve();

export const mockCalculateTaxFor = (amount: number, taxRate = 0.21) => {
  const tax = Math.floor(amount * taxRate);
  return {
    tax_amount_exclusive: tax,
    amount_total: amount + tax,
  };
};<|MERGE_RESOLUTION|>--- conflicted
+++ resolved
@@ -806,11 +806,8 @@
 export const getPaymentIntent = (params?: Partial<Stripe.PaymentIntent>): Stripe.PaymentIntent => {
   return {
     id: `pi_${randomDataGenerator.string({ length: 14 })}`,
-<<<<<<< HEAD
-=======
     invoice: `in_${randomDataGenerator.string({ length: 14 })}`,
     excluded_payment_method_types: [],
->>>>>>> a7d2bc7f
     payment_method_configuration_details: {
       id: '',
       parent: '',
