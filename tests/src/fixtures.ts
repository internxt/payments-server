import jwt from 'jsonwebtoken';
import { randomUUID } from 'crypto';
import { FastifyBaseLogger } from 'fastify';
import { Chance } from 'chance';
import config from '../../src/config';
import { User, UserSubscription, UserType } from '../../src/core/users/User';
import Stripe from 'stripe';
import {
  PaymentIntent,
  PaymentIntentCrypto,
  PaymentIntentFiat,
  PromotionCode,
  RenewalPeriod,
  SubscriptionCreated,
} from '../../src/services/payment.service';
import { Coupon } from '../../src/core/coupons/Coupon';
import {
  CreateCryptoInvoicePayload,
  Currency,
  ParsedCreatedInvoiceResponse,
  ParsedInvoiceResponse,
  RawCreateInvoiceResponse,
  RawInvoiceResponse,
} from '../../src/services/bit2me.service';
import { Tier } from '../../src/core/users/Tier';
import { ObjectId } from 'mongodb';
import { LicenseCode } from '../../src/core/users/LicenseCode';
<<<<<<< HEAD
import { AllowedCryptoCurrencies } from '../../src/utils/currency';
=======
import { Bit2MePaymentStatusCallback } from '../../src/webhooks/providers/bit2me';
>>>>>>> a98eaef8

const randomDataGenerator = new Chance();

type DeepPartial<T> = T extends object
  ? {
      [P in keyof T]?: DeepPartial<T[P]>;
    }
  : T;

export const getUser = (params?: Partial<User>): User => ({
  id: new ObjectId().toString(),
  uuid: randomUUID(),
  customerId: `cus_${randomDataGenerator.string({ length: 20 })}`,
  lifetime: false,
  ...params,
});

export const getLicenseCode = (params?: Partial<LicenseCode>) => {
  return {
    priceId: `price_${randomDataGenerator.string({ length: 16 })}`,
    provider: 'OWN',
    code: randomDataGenerator.string({ length: 10 }),
    redeemed: false,
    ...params,
  };
};

export const getCryptoInvoiceWebhook = (params?: Partial<Bit2MePaymentStatusCallback>): Bit2MePaymentStatusCallback => {
  return {
    id: randomDataGenerator.string({ length: 16 }),
    foreignId: `inv_${randomDataGenerator.string({ length: 16 })}`,
    cryptoAddress: {
      currency: AllowedCurrencies['Bitcoin'],
      address: randomDataGenerator.hash({ length: 34 }),
    },
    currencySent: {
      currency: AllowedCurrencies['Bitcoin'],
      amount: '0.01',
      remainingAmount: '0',
    },
    currencyReceived: {
      currency: AllowedCurrencies['Bitcoin'],
    },
    token: 'mocked-token',
    transactions: [],
    fees: [],
    error: [],
    status: 'paid',
    ...params,
  };
};

export const getValidAuthToken = (
  userUuid: string,
  workspaces?: {
    owners: string[];
  },
  params?: Partial<{
    email: string;
    uuid: string;
    name: string;
    lastname: string;
    username: string;
    sharedWorkspace: boolean;
    networkCredentials: {
      user: string;
    };
  }>,
): string => {
  return jwt.sign({ payload: { uuid: userUuid, workspaces, ...params } }, config.JWT_SECRET);
};

export const getValidUserToken = (customerId: string): string => {
  return jwt.sign({ customerId }, config.JWT_SECRET);
};

export const getCustomer = (params?: Partial<Stripe.Customer>): Stripe.Customer => {
  return {
    id: `cus_${randomDataGenerator.string({ length: 20 })}`,
    object: 'customer',
    address: {
      postal_code: '123456',
      country: 'ES',
      city: 'Valencia',
      line1: 'Avenida el Port',
      line2: 'Angels',
      state: 'Valencia',
    },
    balance: 0,
    created: 1680893993,
    currency: null,
    default_source: null,
    delinquent: false,
    description: null,
    discount: null,
    email: 'example@internxt.com',
    invoice_prefix: '0759376C',
    invoice_settings: {
      custom_fields: null,
      default_payment_method: null,
      footer: null,
      rendering_options: null,
    },
    livemode: false,
    metadata: {},
    name: 'My internxt',
    next_invoice_sequence: 1,
    phone: null,
    preferred_locales: [],
    shipping: null,
    tax_exempt: 'none',
    test_clock: null,
    ...params,
  };
};

export const getPromotionCodeResponse = (params?: Partial<PromotionCode>): PromotionCode => {
  return {
    codeId: 'promo_id',
    promoCodeName: 'PROMO_NAME',
    amountOff: null,
    percentOff: 75,
    ...params,
  };
};

export const getProduct = ({
  params,
  userType,
}: {
  params?: Partial<Stripe.Product>;
  userType?: UserType;
}): Stripe.Product => {
  return {
    id: `prod_${randomDataGenerator.string({ length: 12 })}`,
    type: 'service',
    object: 'product',
    active: true,
    created: 1678833149,
    default_price: null,
    description: null,
    images: [],
    marketing_features: [],
    livemode: false,
    metadata: {
      type: userType ?? UserType.Individual,
    },
    name: 'Gold Plan',
    package_dimensions: null,
    shippable: null,
    statement_descriptor: null,
    tax_code: null,
    unit_label: null,
    updated: 1678833149,
    url: null,
    ...params,
  };
};

export const getPrices = () => {
  return {
    subscription: {
      exists: 'price_1RQYKvFAOdcgaBMQfAYnxyMN',
      doesNotExist: 'price_1PLMerFAOdcgaBMQ17q27Cas',
    },
    lifetime: {
      exists: 'price_1RQYKvFAOdcgaBMQk7jdUope',
      doesNotExist: 'price_1PLMVCFAOdcgaBMQxIQgdXsds',
    },
  };
};

export const getTaxes = (params?: Partial<Stripe.Tax.Calculation>): Stripe.Tax.Calculation => {
  return {
    id: 'taxcalc_1RMT1aFAOdcgaBMQEoAm2Pee',
    object: 'tax.calculation',
    amount_total: 14505,
    currency: 'eur',
    customer: null,
    customer_details: {
      address: null,
      address_source: null,
      ip_address: '93.176.146.32',
      tax_ids: [],
      taxability_override: 'none',
    },
    expires_at: 1754481242,
    livemode: false,
    ship_from_details: null,
    shipping_cost: null,
    tax_amount_exclusive: 2517,
    tax_amount_inclusive: 0,
    tax_breakdown: [
      {
        amount: 2517,
        inclusive: false,
        tax_rate_details: {
          country: 'ES',
          percentage_decimal: '21',
          state: 'ES',
          tax_type: 'vat',
        },
        taxability_reason: 'standard_rated',
        taxable_amount: 11988,
      },
    ],
    tax_date: 1746705242,
    ...params,
  };
};

export const getPromoCode = (params?: DeepPartial<Stripe.PromotionCode>): Stripe.PromotionCode => {
  return {
    id: `promo_${randomDataGenerator.string({ length: 22 })}`,
    object: 'promotion_code',
    active: true,
    code: randomDataGenerator.string({ length: 10 }),
    coupon: {
      id: randomDataGenerator.string({ length: 10 }),
      object: 'coupon',
      amount_off: null,
      created: 1678040164,
      currency: null,
      duration: 'repeating',
      duration_in_months: 3,
      livemode: false,
      max_redemptions: null,
      metadata: {},
      name: null,
      percent_off: 25.5,
      redeem_by: null,
      times_redeemed: 0,
      valid: true,
    },
    created: 1678040164,
    customer: null,
    expires_at: null,
    livemode: false,
    max_redemptions: null,
    metadata: {},
    restrictions: {
      first_time_transaction: false,
      minimum_amount: null,
      minimum_amount_currency: null,
    },
    times_redeemed: 0,
    ...(params as any),
  };
};

export const priceById = ({
  bytes,
  interval,
  type = UserType.Individual,
  businessSeats,
  product,
}: {
  bytes: number;
  interval: 'lifetime' | 'year';
  type?: UserType;
  businessSeats?: {
    maxSeats: number;
    minSeats: number;
  };
  product?: string;
}) => {
  const mockedPrice = getPrice();
  return {
    id: mockedPrice.id,
    currency: mockedPrice.currency,
    amount: mockedPrice.currency_options![mockedPrice.currency].unit_amount as number,
    bytes,
    interval,
    decimalAmount: (mockedPrice.currency_options![mockedPrice.currency].unit_amount as number) / 100,
    type,
    product: product ?? (mockedPrice.product as string),
    ...businessSeats,
  };
};

export const getPrice = (params?: Partial<Stripe.Price>): Stripe.Price => {
  return {
    id: `price_${randomDataGenerator.string({ length: 12 })}`,
    object: 'price',
    active: true,
    billing_scheme: 'per_unit',
    created: 1679431181,
    currency: 'eur',
    custom_unit_amount: null,
    livemode: false,
    lookup_key: null,
    metadata: {},
    nickname: null,
    product: 'prod_NZKdYqrwEYx6iK',
    recurring: {
      aggregate_usage: null,
      interval: 'month',
      interval_count: 1,
      trial_period_days: null,
      usage_type: 'licensed',
    },
    tax_behavior: 'unspecified',
    tiers_mode: null,
    transform_quantity: null,
    type: 'recurring',
    unit_amount: 1000,
    unit_amount_decimal: '1000',
    currency_options: {
      eur: {
        tax_behavior: 'exclusive',
        unit_amount: 1000,
        custom_unit_amount: null,
        unit_amount_decimal: null,
      },
    },
    ...params,
  };
};

export const getCreateSubscriptionResponse = (params?: Partial<SubscriptionCreated>): SubscriptionCreated => {
  return {
    type: 'payment',
    clientSecret: `ci_${randomDataGenerator.string({ length: 8 })}`,
    ...params,
  };
};

export const getCreatedSubscription = (
  params?: Partial<Stripe.Subscription>,
  userType?: UserType,
): Stripe.Subscription => {
  const customer = `cus_${randomDataGenerator.string({ length: 20 })}`;
  const invoice = `in_${randomDataGenerator.string({ length: 14 })}`;

  return {
    id: `sub_${randomDataGenerator.string({ length: 14 })}`,
    object: 'subscription',
    billing_cycle_anchor_config: {
      day_of_month: 1,
      hour: 0,
      minute: 0,
      month: 1,
      second: 0,
    },
    invoice_settings: {
      account_tax_ids: null,
      issuer: 'Stripe' as any,
    },
    application: null,
    application_fee_percent: null,
    automatic_tax: {
      enabled: false,
      liability: null,
    },
    billing_cycle_anchor: randomDataGenerator.natural({ length: 10 }),
    billing_thresholds: null,
    cancel_at: null,
    cancel_at_period_end: false,
    canceled_at: null,
    cancellation_details: {
      comment: null,
      feedback: null,
      reason: null,
    },
    collection_method: 'charge_automatically',
    created: randomDataGenerator.natural({ length: 10 }),
    currency: 'usd',
    current_period_end: randomDataGenerator.natural({ length: 10 }),
    current_period_start: randomDataGenerator.natural({ length: 10 }),
    customer,
    days_until_due: null,
    default_payment_method: {
      id: `pm_${randomDataGenerator.string({ length: 14 })}`,
      billing_details: {
        name: 'John Doe',
        address: randomDataGenerator.address() as any,
        email: randomDataGenerator.email(),
        phone: randomDataGenerator.phone(),
      },
      created: randomDataGenerator.natural({ length: 10 }),
      customer,
      livemode: false,
      metadata: {},
      object: 'payment_method',
      type: 'card',
    },
    default_source: {
      id: `src_${randomDataGenerator.string({ length: 16 })}`,
      object: 'source',
      ach_credit_transfer: {
        account_number: 'test_eb829353ed79',
        bank_name: 'TEST BANK',
        fingerprint: 'kBQsBk9KtfCgjEYK',
        refund_account_holder_name: null,
        refund_account_holder_type: null,
        refund_routing_number: null,
        routing_number: '110000000',
        swift_code: 'TSTEZ122',
      },
      amount: null,
      client_secret: 'src_client_secret_ZaOIRUD8a9uGmQobLxGvqKSr',
      created: 1683144457,
      currency: 'usd',
      flow: 'receiver',
      livemode: false,
      metadata: {},
      owner: {
        address: null,
        email: 'jenny.rosen@example.com',
        name: null,
        phone: null,
        verified_address: null,
        verified_email: null,
        verified_name: null,
        verified_phone: null,
      },
      receiver: {
        address: '110000000-test_eb829353ed79',
        amount_charged: 0,
        amount_received: 0,
        amount_returned: 0,
        refund_attributes_method: 'email',
        refund_attributes_status: 'missing',
      },
      statement_descriptor: null,
      status: 'pending',
      type: 'ach_credit_transfer',
      usage: 'reusable',
    },
    default_tax_rates: [],
    description: null,
    discount: null,
    discounts: [
      {
        id: 'jMT0WJUD',
        checkout_session: '',
        coupon: 'jMT0WJUD' as any,
        customer: customer,
        invoice,
        invoice_item: invoice,
        end: 0,
        object: 'discount',
        start: 10,
        subscription: '',
        subscription_item: '',
        promotion_code: {
          id: `promo_${randomDataGenerator.string({ length: 22 })}`,
          object: 'promotion_code',
          active: true,
          code: 'PROMO_CODE',
          coupon: {
            id: 'jMT0WJUD',
            object: 'coupon',
            amount_off: null,
            created: 1678040164,
            currency: null,
            duration: 'repeating',
            duration_in_months: 3,
            livemode: false,
            max_redemptions: null,
            metadata: {},
            name: null,
            percent_off: 25.5,
            redeem_by: null,
            times_redeemed: 0,
            valid: true,
          },
          created: 1678040164,
          customer: null,
          expires_at: null,
          livemode: false,
          max_redemptions: null,
          metadata: {},
          restrictions: {
            first_time_transaction: false,
            minimum_amount: null,
            minimum_amount_currency: null,
          },
          times_redeemed: 0,
        },
      },
    ],
    ended_at: null,
    items: {
      object: 'list',
      data: [
        {
          id: `si_${randomDataGenerator.string({ length: 12 })}`,
          object: 'subscription_item',
          billing_thresholds: null,
          created: randomDataGenerator.natural({ length: 10 }),
          metadata: {},
          discounts: null as any,
          plan: {
            id: `price_${randomDataGenerator.string({ length: 20 })}`,
            object: 'plan',
            active: true,
            aggregate_usage: null,
            amount: 1000,
            amount_decimal: '1000',
            billing_scheme: 'per_unit',
            created: randomDataGenerator.natural({ length: 10 }),
            currency: 'usd',
            interval: 'month',
            interval_count: 1,
            livemode: false,
            metadata: {},
            nickname: null,
            product: {
              active: true,
              created: randomDataGenerator.natural({ length: 10 }),
              description: '',
              id: `prod_${randomDataGenerator.string({ length: 12 })}`,
              images: [],
              livemode: false,
              marketing_features: [],
              metadata: {
                type: `${userType}`,
              },
              name: '',
              object: 'product',
              package_dimensions: null,
              shippable: false,
              tax_code: '',
              type: 'service',
              updated: randomDataGenerator.natural({ length: 10 }),
              url: '',
            },
            tiers_mode: null,
            transform_usage: null,
            trial_period_days: null,
            usage_type: 'licensed',
          },
          price: {
            id: `price_${randomDataGenerator.string({ length: 12 })}`,
            object: 'price',
            active: true,
            billing_scheme: 'per_unit',
            created: randomDataGenerator.natural({ length: 10 }),
            currency: 'usd',
            custom_unit_amount: null,
            livemode: false,
            lookup_key: null,
            metadata: {},
            nickname: null,
            product: `prod_${randomDataGenerator.string({ length: 12 })}`,
            recurring: {
              aggregate_usage: null,
              interval: 'month',
              interval_count: 1,
              trial_period_days: null,
              usage_type: 'licensed',
            },
            tax_behavior: 'unspecified',
            tiers_mode: null,
            transform_quantity: null,
            type: 'recurring',
            unit_amount: 1000,
            unit_amount_decimal: '1000',
          },
          quantity: 1,
          subscription: `sub_${randomDataGenerator.string({ length: 12 })}`,
          tax_rates: [],
        },
      ],
      has_more: false,
      url: '/v1/subscription_items?subscription=sub_1MowQVLkdIwHu7ixeRlqHVzs',
    },
    latest_invoice: `in_${randomDataGenerator.string({ length: 14 })}`,
    livemode: false,
    metadata: {},
    next_pending_invoice_item_invoice: null,
    on_behalf_of: null,
    pause_collection: null,
    payment_settings: {
      payment_method_options: null,
      payment_method_types: null,
      save_default_payment_method: 'off',
    },
    pending_invoice_item_interval: null,
    pending_setup_intent: null,
    pending_update: null,
    schedule: null,
    start_date: randomDataGenerator.natural({ length: 10 }),
    status: 'active',
    test_clock: null,
    transfer_data: null,
    trial_end: null,
    trial_settings: {
      end_behavior: {
        missing_payment_method: 'create_invoice',
      },
    },
    trial_start: null,
    ...params,
  };
};

export function getSubscription({
  type = 'subscription',
  userType = UserType.Individual,
  seats,
}: {
  type: 'free' | 'subscription' | 'lifetime';
  userType?: UserType;
  seats?: { minimumSeats: number; maximumSeats: number };
}): UserSubscription {
  const availableSeats = seats ? seats : undefined;
  return {
    type,
    subscriptionId: `sub_${randomDataGenerator.string({ length: 14 })}`,
    amount: 11988,
    currency: 'eur',
    interval: 'year',
    nextPayment: 1774631776,
    amountAfterCoupon: 0,
    priceId: `price_${randomDataGenerator.string({ length: 12 })}`,
    productId: `prod_${randomDataGenerator.string({ length: 8 })}`,
    userType,
    plan: {
      simpleName: 'Essential',
      status: 'active',
      planId: `price_${randomDataGenerator.string({ length: 12 })}`,
      productId: `prod_${randomDataGenerator.string({ length: 10 })}`,
      name: 'Essential',
      type: userType,
      price: 119.88,
      monthlyPrice: 9.99,
      currency: 'eur',
      isTeam: false,
      paymentInterval: '',
      isLifetime: false,
      renewalPeriod: RenewalPeriod.Annually,
      storageLimit: 1099511627776,
      amountOfSeats: 1,
      ...availableSeats,
    },
  };
}

export const getActiveSubscriptions = (
  count: number = 1,
  paramsArray: Partial<Stripe.Subscription>[] = [],
): Stripe.Subscription[] => {
  return Array.from({ length: count }, (_, index) => ({
    ...getCreatedSubscription(),
    ...paramsArray[index],
  }));
};

export function getPaymentIntentResponse(params: Partial<PaymentIntentFiat>): PaymentIntentFiat;
export function getPaymentIntentResponse(params: Partial<PaymentIntentCrypto>): PaymentIntentCrypto;
export function getPaymentIntentResponse(params: Partial<PaymentIntent>): PaymentIntent {
  if (params.type === 'crypto') {
    const cryptoParams = params as Partial<PaymentIntentCrypto>;
    return {
      id: cryptoParams.id ?? 'crypto-id',
      type: 'crypto',
      payload: {
        paymentRequestUri: 'mock-address',
        url: 'https://mock.crypto.url',
        qrUrl: 'https://mock.qr.url',
        invoiceId: cryptoParams.payload?.invoiceId ?? 'invoice-id',
        payAmount: cryptoParams.payload?.payAmount ?? 0.01,
        payCurrency: cryptoParams.payload?.payCurrency ?? 'BTC',
        paymentAddress: cryptoParams.payload?.paymentAddress ?? 'mock-address',
      },
    };
  }

  const fiatParams = params as Partial<PaymentIntentFiat>;
  return {
    id: fiatParams.id ?? 'fiat-id',
    type: 'fiat',
    clientSecret: fiatParams.clientSecret ?? 'client_secret',
    invoiceStatus: fiatParams.invoiceStatus ?? 'open',
  };
}

export function getRawCreateInvoiceResponse(params: Partial<RawCreateInvoiceResponse> = {}): RawCreateInvoiceResponse {
  return {
    invoiceId: randomDataGenerator.guid(),
    createdAt: new Date().toISOString(),
    updatedAt: new Date().toISOString(),
    paidAt: null,
    foreignId: randomDataGenerator.string({ length: 16 }),
    priceAmount: randomDataGenerator.floating({ min: 5, max: 100, fixed: 2 }).toString(),
    priceCurrency: 'EUR',
    status: 'pending',
    customerEmail: randomDataGenerator.email(),
    receiveCurrencyName: 'Bitcoin',
    title: randomDataGenerator.sentence({ words: 4 }),
    description: randomDataGenerator.sentence(),
    successUrl: `${config.DRIVE_WEB_URL}/checkout/success`,
    cancelUrl: `${config.DRIVE_WEB_URL}/checkout/cancel`,
    paymentAddress: randomDataGenerator.hash({ length: 34 }),
    paymentRequestUri: `bitcoin:${randomDataGenerator.hash({ length: 34 })}?amount=${randomDataGenerator.floating({
      min: 5,
      max: 100,
      fixed: 2,
    })}`,
    payAmount: randomDataGenerator.floating({ min: 5, max: 100, fixed: 2 }),
    payCurrency: 'BTC',
    merchant: {
      merchantId: randomDataGenerator.guid(),
      name: 'Internxt',
    },
    url: `https://checkout.internxt.com/invoice/${randomDataGenerator.guid()}`,
    ...params,
  };
}

export function getParsedInvoiceResponse(params: Partial<ParsedInvoiceResponse> = {}): ParsedInvoiceResponse {
  return {
    invoiceId: randomDataGenerator.guid(),
    createdAt: new Date(),
    updatedAt: new Date(),
    expiredAt: new Date(Date.now() + 3600000),
    paidAt: null,
    foreignId: randomDataGenerator.string({ length: 16 }),
    priceAmount: randomDataGenerator.floating({ min: 10, max: 100 }),
    underpaidAmount: 0,
    overpaidAmount: 0,
    priceCurrency: 'EUR',
    status: 'pending',
    customerEmail: randomDataGenerator.email(),
    receiveCurrencyName: 'Bitcoin',
    title: 'Mock Invoice',
    description: 'Mock description',
    successUrl: 'https://mock/success',
    cancelUrl: 'https://mock/cancel',
    paymentAddress: randomDataGenerator.hash({ length: 34 }),
    paymentRequestUri: 'bitcoin:address?amount=0.01',
    payAmount: 0.01,
    payCurrency: 'BTC',
    merchant: {
      merchantId: randomDataGenerator.guid(),
      name: 'Internxt',
    },
    url: 'https://mock.crypto.url',
    ...params,
  };
}

export function getParsedCreatedInvoiceResponse(
  params: Partial<ParsedCreatedInvoiceResponse> = {},
  rawInvoiceResponse?: RawInvoiceResponse,
): ParsedCreatedInvoiceResponse {
  const raw = rawInvoiceResponse ?? getRawCreateInvoiceResponse();

  return {
    ...raw,
    createdAt: new Date(raw.createdAt),
    updatedAt: new Date(raw.updatedAt),
    priceAmount: parseFloat(raw.priceAmount),
    ...params,
  };
}

export const getPaymentIntent = (params?: Partial<Stripe.PaymentIntent>): Stripe.PaymentIntent => {
  return {
    id: `pi_${randomDataGenerator.string({ length: 14 })}`,
    invoice: `in_${randomDataGenerator.string({ length: 14 })}`,
    payment_method_configuration_details: {
      id: '',
      parent: '',
    },
    object: 'payment_intent',
    amount: 2000,
    amount_capturable: 0,
    amount_details: {
      tip: {},
    },
    amount_received: 0,
    application: null,
    application_fee_amount: null,
    automatic_payment_methods: {
      enabled: true,
    },
    canceled_at: null,
    cancellation_reason: null,
    capture_method: 'automatic',
    client_secret: `pi_${randomDataGenerator.string({ length: 24 })}`,
    confirmation_method: 'automatic',
    created: 1680800504,
    currency: 'usd',
    customer: null,
    description: null,
    last_payment_error: null,
    latest_charge: null,
    livemode: false,
    metadata: {},
    next_action: null,
    on_behalf_of: null,
    payment_method: null,
    payment_method_options: {
      card: {
        installments: null,
        mandate_options: null,
        network: null,
        request_three_d_secure: 'automatic',
      },
      link: {
        persistent_token: null,
      },
    },
    payment_method_types: ['card', 'link'],
    processing: null,
    receipt_email: null,
    review: null,
    setup_future_usage: null,
    shipping: null,
    source: null,
    statement_descriptor: null,
    statement_descriptor_suffix: null,
    status: 'requires_payment_method',
    transfer_data: null,
    transfer_group: null,
    ...params,
  };
};

export const getCoupon = (params?: Partial<Coupon>): Coupon => ({
  id: new ObjectId().toString(),
  provider: 'stripe',
  code: 'c0UP0n',
  ...params,
});

export const newTier = (params?: Partial<Tier>): Tier => {
  return {
    id: randomDataGenerator.string({ length: 10 }),
    billingType: 'subscription',
    label: 'test-label',
    productId: `prod_${randomDataGenerator.string({ length: 15 })}`,
    featuresPerService: {
      mail: { enabled: false, addressesPerUser: randomDataGenerator.integer({ min: 0, max: 5 }) },
      meet: { enabled: false, paxPerCall: randomDataGenerator.integer({ min: 0, max: 5 }) },
      vpn: { enabled: false, featureId: randomDataGenerator.string({ length: 10 }) },
      antivirus: { enabled: false },
      backups: { enabled: false },
      drive: {
        enabled: false,
        maxSpaceBytes: randomDataGenerator.integer({ min: 1024 * 1024 * 1024, max: 5 * 1024 * 1024 * 1024 }),
        workspaces: {
          enabled: false,
          maximumSeats: randomDataGenerator.integer({ min: 10, max: 100 }),
          minimumSeats: 3,
          maxSpaceBytesPerSeat: randomDataGenerator.integer({ min: 1024 * 1024 * 1024, max: 5 * 1024 * 1024 * 1024 }),
        },
      },
    },
    ...params,
  };
};

export const getLogger = (): jest.Mocked<FastifyBaseLogger> => {
  return {
    info: jest.fn(),
    error: jest.fn(),
    warn: jest.fn(),
    debug: jest.fn(),
    fatal: jest.fn(),
    trace: jest.fn(),
    level: 'info',
    silent: jest.fn(),
    child: jest.fn(),
  };
};

export const getPayloadForCryptoInvoice = (
  params?: Partial<CreateCryptoInvoicePayload>,
): CreateCryptoInvoicePayload => {
  const payload = {
    foreignId: 'invoice-123',
    priceAmount: 100,
    priceCurrency: AllowedCryptoCurrencies['Bitcoin'],
    title: 'Test Invoice',
    description: 'Payment for product',
    successUrl: 'https://success.url',
    cancelUrl: 'https://cancel.url',
    purchaserEmail: 'test@internxt.com',
    securityToken: 'secure-token',
    ...params,
  };

  return payload;
};

export const getRawCryptoInvoiceResponse = (params?: Partial<RawInvoiceResponse>): RawInvoiceResponse => {
  const now = new Date();

  const rawResponse = {
    invoiceId: 'invoice-123',
    createdAt: now.toISOString(),
    updatedAt: now.toISOString(),
    expiredAt: new Date(now.getTime() + 100000).toISOString(),
    paidAt: null,
    foreignId: 'foreign-123',
    priceAmount: '99.99',
    priceCurrency: 'EUR',
    status: 'waitingPayment',
    customerEmail: 'test@example.com',
    receiveCurrencyName: 'BTC',
    title: 'Test Invoice',
    description: 'Test invoice description',
    successUrl: 'https://example.com/success',
    cancelUrl: 'https://example.com/cancel',
    underpaidAmount: '0.00',
    overpaidAmount: '0.00',
    paymentAddress: 'bc1address',
    paymentRequestUri: 'bitcoin:bc1address?amount=0.001',
    payAmount: 0.001,
    payCurrency: 'BTC',
    merchant: {
      merchantId: 'merchant-1',
      name: 'Internxt',
    },
    url: 'https://bit2me.com/checkout-url',
    ...params,
  };

  return rawResponse;
};

export const getCryptoCurrency = (params?: Partial<Currency>): Currency => ({
  currencyId: AllowedCryptoCurrencies['Bitcoin'],
  name: 'Bitcoin',
  type: 'crypto',
  receiveType: true,
  networks: [
    {
      platformId: 'bitcoin-mainnet',
      name: 'Bitcoin Network',
    },
    {
      platformId: 'lightning',
      name: 'Lightning Network',
    },
  ],
  imageUrl: 'https://example.com/icons/btc.svg',
  ...params,
});

export const getInvoice = (
  params?: DeepPartial<Partial<Stripe.Invoice>>,
  userType = UserType.Individual,
  productId?: string,
): Stripe.Invoice => {
  return {
    id: 'in_eir9242',
    object: 'invoice',
    effective_at: 0,
    rendering: null,
    subscription_details: {
      metadata: {},
    },
    account_country: 'US',
    account_name: 'Stripe Docs',
    account_tax_ids: null,
    amount_due: 0,
    amount_paid: 0,
    amount_remaining: 0,
    amount_shipping: 0,
    application: null,
    application_fee_amount: null,
    attempt_count: 0,
    attempted: false,
    auto_advance: false,
    automatic_tax: {
      enabled: false,
      liability: null,
      status: null,
    },
    billing_reason: 'manual',
    charge: null,
    collection_method: 'charge_automatically',
    created: randomDataGenerator.natural({ length: 10 }),
    currency: 'usd',
    custom_fields: null,
    customer: `cus_${randomDataGenerator.string({ length: 20 })}`,
    customer_address: null,
    customer_email: 'example@internxt.com',
    customer_name: 'My internxt',
    customer_phone: null,
    customer_shipping: null,
    customer_tax_exempt: 'none',
    customer_tax_ids: [],
    default_payment_method: null,
    default_source: null,
    default_tax_rates: [],
    description: null,
    discount: null,
    discounts: [],
    due_date: null,
    ending_balance: null,
    footer: null,
    from_invoice: null,
    hosted_invoice_url: null,
    invoice_pdf: null,
    issuer: {
      type: 'self',
    },
    last_finalization_error: null,
    latest_revision: null,
    lines: {
      object: 'list',
      data: [
        {
          id: 'il_tmp_1Nzo1ZGgdF1VjufLzD1UUn9R',
          object: 'line_item',
          invoice: '',
          amount: 1000,
          amount_excluding_tax: 1000,
          currency: 'usd',
          description: 'My First Invoice Item (created for API docs)',
          discount_amounts: [],
          discountable: true,
          discounts: [],
          invoice_item: 'ii_1Nzo1ZGgdF1VjufLzD1UUn9R',
          livemode: false,
          metadata: {},
          period: {
            end: 1696975413,
            start: 1696975413,
          },
          plan: {
            id: `price_${randomDataGenerator.string({ length: 20 })}`,
            object: 'plan',
            active: true,
            aggregate_usage: null,
            amount: 1000,
            amount_decimal: '1000',
            billing_scheme: 'per_unit',
            created: randomDataGenerator.natural({ length: 10 }),
            currency: 'usd',
            interval: 'month',
            interval_count: 1,
            livemode: false,
            metadata: {},
            nickname: null,
            product: `prod_${randomDataGenerator.string({ length: 15 })}`,
            tiers_mode: null,
            transform_usage: null,
            trial_period_days: null,
            usage_type: 'licensed',
          },
          price: {
            id: `price_${randomDataGenerator.string({ length: 12 })}`,
            object: 'price',
            active: true,
            billing_scheme: 'per_unit',
            created: randomDataGenerator.natural({ length: 10 }),
            currency: 'usd',
            custom_unit_amount: null,
            livemode: false,
            lookup_key: null,
            metadata: {
              maxSpaceBytes: `${randomDataGenerator.natural({ length: 8 })}`,
              type: userType as string,
            },
            nickname: null,
            product: {
              id: productId ?? `prod_${randomDataGenerator.string({ length: 12 })}`,
              type: 'service',
              object: 'product',
              active: true,
              created: 1678833149,
              default_price: null,
              description: null,
              images: [],
              marketing_features: [],
              livemode: false,
              metadata: {
                type: userType,
              },
              name: 'Gold Plan',
              package_dimensions: null,
              shippable: null,
              statement_descriptor: null,
              tax_code: null,
              unit_label: null,
              updated: 1678833149,
              url: null,
            },
            recurring: {
              aggregate_usage: null,
              interval: 'month',
              interval_count: 1,
              trial_period_days: null,
              usage_type: 'licensed',
            },
            tax_behavior: 'unspecified',
            tiers_mode: null,
            transform_quantity: null,
            type: 'recurring',
            unit_amount: 1000,
            unit_amount_decimal: '1000',
          },
          proration: false,
          proration_details: {
            credited_items: null,
          },
          quantity: 1,
          subscription: null,
          tax_amounts: [],
          tax_rates: [],
          type: 'invoiceitem',
          unit_amount_excluding_tax: '1000',
        },
      ],
      has_more: false,
      url: '/v1/invoices/in_1MtHbELkdIwHu7ixl4OzzPMv/lines',
    },
    livemode: false,
    metadata: {},
    next_payment_attempt: null,
    number: null,
    on_behalf_of: null,
    paid: false,
    paid_out_of_band: false,
    payment_intent: null,
    payment_settings: {
      default_mandate: null,
      payment_method_options: null,
      payment_method_types: null,
    },
    period_end: randomDataGenerator.natural({ length: 10 }),
    period_start: randomDataGenerator.natural({ length: 10 }),
    post_payment_credit_notes_amount: 0,
    pre_payment_credit_notes_amount: 0,
    quote: null,
    receipt_number: null,
    shipping_cost: null,
    shipping_details: null,
    starting_balance: 0,
    statement_descriptor: null,
    status: 'draft',
    status_transitions: {
      finalized_at: null,
      marked_uncollectible_at: null,
      paid_at: null,
      voided_at: null,
    },
    subscription: null,
    subtotal: 0,
    subtotal_excluding_tax: 0,
    tax: null,
    test_clock: null,
    total: 0,
    total_discount_amounts: [],
    total_excluding_tax: 0,
    total_tax_amounts: [],
    transfer_data: null,
    webhooks_delivered_at: randomDataGenerator.natural({ length: 10 }),
    ...(params as any),
  };
};

export function getInvoices(count = 2, paramsArray: DeepPartial<Stripe.Invoice>[] = []): Stripe.Invoice[] {
  return Array.from({ length: count }, (_, index) => ({
    ...getInvoice(),
    ...(paramsArray[index] as any),
  }));
}

export function getUniqueCodes() {
  return {
    techCult: {
      codes: {
        elegible: '5tb_redeem_code',
        nonElegible: '2tb_code_redeem',
        doesntExist: 'doesnt_exist',
      },
      provider: 'TECHCULT',
    },
    stackCommerce: {
      codes: {
        elegible: '5tb_redeem_code',
        nonElegible: '2tb_code_redeem',
        doesntExist: 'doesnt_exist',
      },
      provider: 'STACKCOMMERCE',
    },
  };
}

export function getCharge(params?: Partial<Stripe.Charge>): Stripe.Charge {
  return {
    id: `ch_${randomDataGenerator.string({ length: 10 })}`,
    source: '' as any,
    object: 'charge',
    amount: 1099,
    amount_captured: 1099,
    amount_refunded: 0,
    application: null,
    application_fee: null,
    application_fee_amount: null,
    balance_transaction: `txn_${randomDataGenerator.string({ length: 10 })}`,
    billing_details: {
      address: {
        city: null,
        country: null,
        line1: null,
        line2: null,
        postal_code: null,
        state: null,
      },
      email: null,
      name: null,
      phone: null,
    },
    calculated_statement_descriptor: 'Stripe',
    captured: true,
    created: randomDataGenerator.natural({ length: 10 }),
    currency: 'usd',
    customer: `cus_${randomDataGenerator.string({ length: 20 })}`,
    description: null,
    disputed: false,
    failure_balance_transaction: null,
    failure_code: null,
    failure_message: null,
    fraud_details: {},
    invoice: `in_${randomDataGenerator.string({ length: 16 })}`,
    livemode: false,
    metadata: {},
    on_behalf_of: null,
    outcome: {
      network_status: 'approved_by_network',
      reason: null,
      risk_level: 'normal',
      risk_score: 32,
      seller_message: 'Payment complete.',
      type: 'authorized',
    },
    paid: true,
    payment_intent: null,
    payment_method: `card_${randomDataGenerator.string({ length: 10 })}`,
    payment_method_details: {
      card: {
        amount_authorized: 0,
        brand: 'visa',
        checks: {
          address_line1_check: null,
          address_postal_code_check: null,
          cvc_check: null,
        },
        country: 'US',
        exp_month: 3,
        exp_year: 2024,
        fingerprint: randomDataGenerator.string({ length: 10 }),
        funding: 'credit',
        installments: null,
        last4: '4242',
        mandate: null,
        network: 'visa',
        three_d_secure: null,
        wallet: null,
      },
      type: 'card',
    },
    receipt_email: 'example@inxt.com',
    receipt_number: null,
    receipt_url:
      'https://pay.stripe.com/receipts/payment/CAcaFwoVYWNjdF8xTTJKVGtMa2RJd0h1N2l4KOvG06AGMgZfBXyr1aw6LBa9vaaSRWU96d8qBwz9z2J_CObiV_H2-e8RezSK_sw0KISesp4czsOUlVKY',
    refunded: false,
    review: null,
    shipping: null,
    source_transfer: null,
    statement_descriptor: null,
    statement_descriptor_suffix: null,
    status: 'succeeded',
    transfer_data: null,
    transfer_group: null,
    ...params,
  };
}

export function getDispute(params?: Partial<Stripe.Dispute>): Stripe.Dispute {
  return {
    id: 'du_1MtJUT2eZvKYlo2CNaw2HvEv',
    object: 'dispute',
    amount: 1000,
    balance_transactions: [],
    charge: `ch_${randomDataGenerator.string({ length: 16 })}`,
    created: 1680651737,
    currency: 'usd',
    evidence: {
      access_activity_log: null,
      billing_address: null,
      cancellation_policy: null,
      cancellation_policy_disclosure: null,
      cancellation_rebuttal: null,
      customer_communication: null,
      customer_email_address: null,
      customer_name: null,
      customer_purchase_ip: null,
      customer_signature: null,
      duplicate_charge_documentation: null,
      duplicate_charge_explanation: null,
      duplicate_charge_id: null,
      product_description: null,
      receipt: null,
      refund_policy: null,
      refund_policy_disclosure: null,
      refund_refusal_explanation: null,
      service_date: null,
      service_documentation: null,
      shipping_address: null,
      shipping_carrier: null,
      shipping_date: null,
      shipping_documentation: null,
      shipping_tracking_number: null,
      uncategorized_file: null,
      uncategorized_text: null,
    },
    evidence_details: {
      due_by: 1682294399,
      has_evidence: false,
      past_due: false,
      submission_count: 0,
    },
    is_charge_refundable: true,
    livemode: false,
    metadata: {},
    payment_intent: null,
    reason: 'general',
    status: 'lost',
    ...params,
  };
}

export const getCurrency = (params?: Partial<Currency>): Currency => {
  return {
    currencyId: 'BTC',
    name: 'Bitcoin',
    type: 'crypto',
    receiveType: true,
    networks: [
      {
        platformId: 'bitcoin',
        name: 'bitcoin',
      },
    ],
    imageUrl: 'https://some-image.jpg',
    ...params,
  };
};

export const getCurrencies = (count = 2, paramsArray: Partial<Currency>[] = []): Currency[] => {
  return Array.from({ length: count }, (_, index) => ({
    ...getCurrency(),
    ...paramsArray[index],
  }));
};

export const getPaymentMethod = (params?: Partial<Stripe.PaymentMethod>): Stripe.PaymentMethod => {
  return {
    id: 'pm_1Q0PsIJvEtkwdCNYMSaVuRz6',
    object: 'payment_method',
    allow_redisplay: 'unspecified',
    billing_details: {
      address: {
        city: null,
        country: null,
        line1: null,
        line2: null,
        postal_code: null,
        state: null,
      },
      email: null,
      name: 'John Doe',
      phone: null,
    },
    created: 1726673582,
    customer: null,
    livemode: false,
    metadata: {},
    type: 'us_bank_account',
    us_bank_account: {
      account_holder_type: 'individual',
      account_type: 'checking',
      bank_name: 'STRIPE TEST BANK',
      financial_connections_account: null,
      fingerprint: 'LstWJFsCK7P349Bg',
      last4: '6789',
      networks: {
        preferred: 'ach',
        supported: ['ach'],
      },
      routing_number: '110000000',
      status_details: {},
    },
    ...params,
  };
};

export const voidPromise = () => Promise.resolve();

export const mockCalculateTaxFor = (amount: number, taxRate = 0.21) => {
  const tax = Math.floor(amount * taxRate);
  return {
    tax_amount_exclusive: tax,
    amount_total: amount + tax,
  };
};<|MERGE_RESOLUTION|>--- conflicted
+++ resolved
@@ -25,11 +25,8 @@
 import { Tier } from '../../src/core/users/Tier';
 import { ObjectId } from 'mongodb';
 import { LicenseCode } from '../../src/core/users/LicenseCode';
-<<<<<<< HEAD
+import { Bit2MePaymentStatusCallback } from '../../src/webhooks/providers/bit2me';
 import { AllowedCryptoCurrencies } from '../../src/utils/currency';
-=======
-import { Bit2MePaymentStatusCallback } from '../../src/webhooks/providers/bit2me';
->>>>>>> a98eaef8
 
 const randomDataGenerator = new Chance();
 
