<<<<<<< HEAD
import { updateUserTier } from '../../../src/services/storage.service';
import { TierNotFoundError } from '../../../src/services/tiers.service';
import { getCharge, getInvoice, getInvoicePayment, getLogger, getUser } from '../fixtures';
=======
import Stripe from 'stripe';
import { TierNotFoundError } from '../../../src/services/tiers.service';
import { getCharge, getInvoice, getLogger, getUser, newTier } from '../fixtures';
>>>>>>> a7d2bc7f
import config from '../../../src/config';
import { handleCancelPlan } from '../../../src/webhooks/utils/handleCancelPlan';
import handleLifetimeRefunded from '../../../src/webhooks/handleLifetimeRefunded';
import { FREE_PLAN_BYTES_SPACE } from '../../../src/constants';
import { createTestServices } from '../helpers/services-factory';

jest.mock('../../../src/webhooks/utils/handleCancelPlan');

const logger = getLogger();
const { paymentService, usersService, storageService, tiersService, cacheService } = createTestServices();

beforeEach(() => {
  jest.clearAllMocks();
});

afterEach(() => {
  jest.restoreAllMocks();
});

describe('Process when a lifetime is refunded', () => {
  it('When the refund of a lifetime that have Tier is requested, then it is refunded successfully', async () => {
    const mockedUser = getUser({ lifetime: true });
    const mockedCharge = getCharge();
    const mockedInvoiceLineItems = getInvoice().lines;
    const mockedInvoicePayment = getInvoicePayment();

    const getInvoiceLineItemsSpy = jest
      .spyOn(paymentService, 'getInvoiceLineItems')
      .mockResolvedValue(mockedInvoiceLineItems as any);
    jest.spyOn(paymentService, 'getInvoicePayment').mockResolvedValue(mockedInvoicePayment);
    const findUserByCustomerIdSpy = jest.spyOn(usersService, 'findUserByCustomerID').mockResolvedValue(mockedUser);

    await handleLifetimeRefunded(
      storageService,
      usersService,
      mockedCharge,
      cacheService,
      paymentService,
      logger,
      tiersService,
      config,
    );

    expect(findUserByCustomerIdSpy).toHaveBeenCalledWith(mockedCharge.customer);
    expect(getInvoiceLineItemsSpy).toHaveBeenCalledWith(mockedInvoicePayment.data[0].invoice);
    expect(handleCancelPlan).toHaveBeenCalledWith({
      customerId: mockedCharge.customer,
      customerEmail: mockedCharge.receipt_email,
      productId: mockedInvoiceLineItems.data[0].pricing?.price_details?.product,
      isLifetime: mockedUser.lifetime,
      usersService: usersService,
      tiersService: tiersService,
      log: logger,
    });
  });

  it('When the cancellation of a subscription that does not have a Tier is requested, then should cancel it using the old way', async () => {
    const tierNotFoundError = new TierNotFoundError('Tier not found');
    const mockedUser = getUser();
    const mockedCharge = getCharge();
    const mockedInvoiceLineItems = getInvoice().lines;
<<<<<<< HEAD
    const mockedInvoicePayment = getInvoicePayment();
=======
    const mockedFreeTier = newTier({
      featuresPerService: {
        drive: {
          maxSpaceBytes: FREE_PLAN_BYTES_SPACE,
          foreignTierId: 'free',
        },
      } as any,
    });
>>>>>>> a7d2bc7f

    jest.spyOn(tiersService, 'getTierProductsByProductsId').mockResolvedValue(mockedFreeTier);
    const getInvoiceLineItemsSpy = jest
      .spyOn(paymentService, 'getInvoiceLineItems')
      .mockResolvedValue(mockedInvoiceLineItems as any);
    const findUserByCustomerIdSpy = jest.spyOn(usersService, 'findUserByCustomerID').mockResolvedValue(mockedUser);
    const changeStorageSpy = jest.spyOn(storageService, 'updateUserStorageAndTier').mockResolvedValue();
    const updateUserSpy = jest.spyOn(usersService, 'updateUser').mockImplementation();
    (handleCancelPlan as jest.Mock).mockRejectedValue(tierNotFoundError);
    jest.spyOn(paymentService, 'getInvoicePayment').mockResolvedValue(mockedInvoicePayment);

    await handleLifetimeRefunded(
      storageService,
      usersService,
      mockedCharge,
      cacheService,
      paymentService,
      logger,
      tiersService,
      config,
    );

    expect(findUserByCustomerIdSpy).toHaveBeenCalledWith(mockedCharge.customer);
    expect(getInvoiceLineItemsSpy).toHaveBeenCalledWith(mockedInvoicePayment.data[0].invoice);
    expect(handleCancelPlan).rejects.toThrow(tierNotFoundError);
    expect(updateUserSpy).toHaveBeenCalledWith(mockedCharge.customer, { lifetime: false });
    expect(changeStorageSpy).toHaveBeenCalledWith(
      mockedUser.uuid,
      mockedFreeTier.featuresPerService.drive.maxSpaceBytes,
      mockedFreeTier.featuresPerService.drive.foreignTierId,
    );
  });

  it('When the cancellation of a subscription that has a Tier is requested and a random error occur, then an error indicating so is thrown', async () => {
    const randomError = new Error('Tier not found');
    const mockedUser = getUser();
    const mockedCharge = getCharge();
    const mockedInvoiceLineItems = getInvoice().lines;
    const mockedInvoicePayment = getInvoicePayment({
      invoice: mockedInvoiceLineItems.data[0].invoice as string,
    });

    jest.spyOn(usersService, 'findUserByCustomerID').mockResolvedValue(mockedUser);
    jest.spyOn(paymentService, 'getInvoicePayment').mockResolvedValue(mockedInvoicePayment);
    jest.spyOn(paymentService, 'getInvoiceLineItems').mockResolvedValue(mockedInvoiceLineItems as any);
    (handleCancelPlan as jest.Mock).mockRejectedValue(randomError);

    await expect(
      handleLifetimeRefunded(
        storageService,
        usersService,
        mockedCharge,
        cacheService,
        paymentService,
        logger,
        tiersService,
        config,
      ),
    ).rejects.toThrow(randomError);
  });
});<|MERGE_RESOLUTION|>--- conflicted
+++ resolved
@@ -1,12 +1,5 @@
-<<<<<<< HEAD
-import { updateUserTier } from '../../../src/services/storage.service';
 import { TierNotFoundError } from '../../../src/services/tiers.service';
-import { getCharge, getInvoice, getInvoicePayment, getLogger, getUser } from '../fixtures';
-=======
-import Stripe from 'stripe';
-import { TierNotFoundError } from '../../../src/services/tiers.service';
-import { getCharge, getInvoice, getLogger, getUser, newTier } from '../fixtures';
->>>>>>> a7d2bc7f
+import { getCharge, getInvoice, getInvoicePayment, getLogger, getUser, newTier } from '../fixtures';
 import config from '../../../src/config';
 import { handleCancelPlan } from '../../../src/webhooks/utils/handleCancelPlan';
 import handleLifetimeRefunded from '../../../src/webhooks/handleLifetimeRefunded';
@@ -68,9 +61,7 @@
     const mockedUser = getUser();
     const mockedCharge = getCharge();
     const mockedInvoiceLineItems = getInvoice().lines;
-<<<<<<< HEAD
     const mockedInvoicePayment = getInvoicePayment();
-=======
     const mockedFreeTier = newTier({
       featuresPerService: {
         drive: {
@@ -79,7 +70,6 @@
         },
       } as any,
     });
->>>>>>> a7d2bc7f
 
     jest.spyOn(tiersService, 'getTierProductsByProductsId').mockResolvedValue(mockedFreeTier);
     const getInvoiceLineItemsSpy = jest
