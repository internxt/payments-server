--- conflicted
+++ resolved
@@ -27,7 +27,6 @@
 import { NotFoundError } from '../../../../../src/errors/Errors';
 import Logger from '../../../../../src/Logger';
 import { Service } from '../../../../../src/core/users/Tier';
-import Logger from '../../../../../src/Logger';
 
 jest.mock('ioredis', () => {
   const mockRedis = {
@@ -98,18 +97,8 @@
     objectStorageService = new ObjectStorageService(paymentService, config, axios);
     objectStorageWebhookHandler = new ObjectStorageWebhookHandler(objectStorageService, paymentService);
     determineLifetimeConditions = new DetermineLifetimeConditions(paymentService, tiersService);
-<<<<<<< HEAD
-    invoiceCompletedHandler = new InvoiceCompletedHandler(
-      getLogger(),
-      {
-        customer: getCustomer(),
-        invoiceId: getInvoice().id,
-        status: 'paid',
-      },
-=======
     invoiceCompletedHandler = new InvoiceCompletedHandler({
       logger: getLogger(),
->>>>>>> a7ad7c7a
       determineLifetimeConditions,
       objectStorageWebhookHandler,
       paymentService,
@@ -122,8 +111,6 @@
 
   afterEach(() => jest.restoreAllMocks());
 
-<<<<<<< HEAD
-=======
   describe('Run the process', () => {
     test('When the invoice is not paid, then a log indicating so is printed and it should not continues', async () => {
       const mockedCustomer = getCustomer();
@@ -324,7 +311,6 @@
     });
   });
 
->>>>>>> a7ad7c7a
   describe('User Data Processing', () => {
     test('When user is found by email, then it should return user unique Id', async () => {
       const mockedCustomer = getCustomer({
