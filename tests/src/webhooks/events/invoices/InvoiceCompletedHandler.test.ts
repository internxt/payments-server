--- conflicted
+++ resolved
@@ -111,7 +111,6 @@
 
   afterEach(() => jest.restoreAllMocks());
 
-<<<<<<< HEAD
   describe('Run the process', () => {
     test('When the invoice is not paid, then a log indicating so is printed and it should not continues', async () => {
       const mockedCustomer = getCustomer();
@@ -312,8 +311,6 @@
     });
   });
 
-=======
->>>>>>> f2385560
   describe('User Data Processing', () => {
     test('When user is found by email, then it should return user unique Id', async () => {
       const mockedCustomer = getCustomer({
@@ -758,11 +755,7 @@
         expect(updateSpy).toHaveBeenCalledWith(userId, currentTier.id, newTierInstance.id);
       });
 
-<<<<<<< HEAD
-      test('When the new tier is lifetime, then the tier is updated accordingly the greater tier that has more space bytes', async () => {
-=======
       test('When the new tier is lifetime and the user already had one, then the remaining tier should be the one that has more space bytes', async () => {
->>>>>>> f2385560
         const userId = getUser().id;
         const currentTier = newTier({
           id: 'tier-1',
@@ -789,11 +782,7 @@
         expect(updateSpy).toHaveBeenCalledWith(userId, currentTier.id, newTierInstance.id);
       });
 
-<<<<<<< HEAD
-      test('When the new tier is lifetime but it previously had a subscription, then the tier is updated accordingly', async () => {
-=======
       test('When the user previously had a subscription and the new tier is lifetime, then the user-tier relationship is updated to the lifetime tier', async () => {
->>>>>>> f2385560
         const userId = getUser().id;
         const currentTier = newTier({
           id: 'tier-1',
