--- conflicted
+++ resolved
@@ -340,16 +340,11 @@
 
   describe('Customer cases', () => {
     it('When the customer is marked as deleted, then log an error and stop processing', async () => {
-<<<<<<< HEAD
       const mockedInvoice = getInvoice({ status: 'paid' });
+      const log = getLogger();
       const getCustomerSpy = jest
         .spyOn(paymentService, 'getCustomer')
         .mockResolvedValue({ deleted: true, customer: user.customerId } as any);
-=======
-      const fakeInvoiceCompletedSession = { status: 'paid' } as unknown as Stripe.Invoice;
-      const log = getLogger();
-      jest.spyOn(paymentService, 'getCustomer').mockResolvedValue({ deleted: true, customer: user.customerId } as any);
->>>>>>> 15dcd5de
       jest.spyOn(paymentService, 'getInvoiceLineItems');
 
       await handleInvoiceCompleted(
@@ -362,12 +357,8 @@
         objectStorageService,
       );
 
-<<<<<<< HEAD
+      expect(log.error).toHaveBeenCalled();
       expect(getCustomerSpy).toHaveBeenCalledWith(mockedInvoice.customer as string);
-=======
-      expect(log.error).toHaveBeenCalled();
-      expect(paymentService.getCustomer).toHaveBeenCalledTimes(1);
->>>>>>> 15dcd5de
       expect(paymentService.getInvoiceLineItems).toHaveBeenCalledTimes(0);
     });
   });
