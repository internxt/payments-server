--- conflicted
+++ resolved
@@ -13,12 +13,9 @@
     "test:cov": "jest --coverage --forceExit",
     "cli": "nodemon src/cli/load-license-codes.ts"
   },
-<<<<<<< HEAD
-=======
   "engines": {
     "node": ">=20.0.0"
   },
->>>>>>> 1e81a894
   "devDependencies": {
     "@internxt/eslint-config-internxt": "^1.0.9",
     "@internxt/prettier-config": "^1.0.2",
